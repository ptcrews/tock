--- conflicted
+++ resolved
@@ -4,8 +4,5 @@
 pub mod lowpan;
 pub mod lowpan_fragment;
 pub mod util;
-<<<<<<< HEAD
 pub mod ieee802154;
-=======
-pub mod frag_utils;
->>>>>>> 4068d916
+pub mod frag_utils;