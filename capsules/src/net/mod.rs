//! Modules for IPv6 over 6LoWPAN stack

pub mod ip;
pub mod lowpan;
<<<<<<< HEAD
pub mod util;
pub mod ieee802154;
=======
pub mod lowpan_fragment;
pub mod util;
>>>>>>> 1da6bf8a
<|MERGE_RESOLUTION|>--- conflicted
+++ resolved
@@ -2,10 +2,6 @@
 
 pub mod ip;
 pub mod lowpan;
-<<<<<<< HEAD
-pub mod util;
-pub mod ieee802154;
-=======
 pub mod lowpan_fragment;
 pub mod util;
->>>>>>> 1da6bf8a
+pub mod ieee802154;