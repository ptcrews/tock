//! Modules for IPv6 over 6LoWPAN stack

pub mod ip;
pub mod lowpan;
pub mod lowpan_fragment;
pub mod util;
pub mod ieee802154;
pub mod frag_utils;
#[macro_use]
<<<<<<< HEAD
pub mod stream;
pub mod ieee802154;
pub mod thread;
=======
pub mod stream;
>>>>>>> 66e1b2b5
<|MERGE_RESOLUTION|>--- conflicted
+++ resolved
@@ -4,13 +4,8 @@
 pub mod lowpan;
 pub mod lowpan_fragment;
 pub mod util;
-pub mod ieee802154;
 pub mod frag_utils;
 #[macro_use]
-<<<<<<< HEAD
 pub mod stream;
 pub mod ieee802154;
-pub mod thread;
-=======
-pub mod stream;
->>>>>>> 66e1b2b5
+pub mod thread;