/* This file contains the structs, traits, and methods associated with the UDP
   layer in the Tock Networking stack. This networking stack is explained more
   in depth in the Thread_Stack_Design.txt document. */

use net::ip_utils::{IPAddr};
<<<<<<< HEAD
use net::ip::{IPPayload, TransportHeader};
use ieee802154::mac::Frame;
=======
>>>>>>> a362f4d3
use net::stream::{decode_u16, decode_u8, decode_bytes};
use net::stream::{encode_u16, encode_u8, encode_bytes};
use net::stream::SResult;
use kernel::ReturnCode;

// TODO: These values should be in network-byte order; if we want
// host-byte order, use the getters/setters in UDPPacket
#[derive(Copy, Clone)]
pub struct UDPHeader {
    pub src_port: u16,
    pub dst_port: u16,
    pub len: u16,
    pub cksum: u16,
}


//TODO: Remove functions reduntantly implemented on Header and Packet
impl UDPHeader {
    pub fn get_offset(&self) -> usize{8} //Always returns 8 TODO: B/c size of UDPHeader

    pub fn set_dst_port(&mut self, port: u16) {
        self.dst_port = port.to_be();
    }
    pub fn set_src_port(&mut self, port: u16) {
        self.src_port = port.to_be();
    }

    pub fn set_len(&mut self, len: u16) {
        self.len = len.to_be();
    }

    pub fn set_cksum(&mut self, cksum: u16) {
        self.cksum = cksum.to_be();
    }

    pub fn get_src_port(&self) -> u16 {
        u16::from_be(self.src_port)
    }

    pub fn get_dst_port(&self) -> u16 {
        u16::from_be(self.dst_port)
    }

    pub fn get_len(&self) -> u16 {
        u16::from_be(self.len)
    }

    pub fn get_cksum(&self) -> u16 {
        u16::from_be(self.cksum)
    }
}

pub struct UDPSocketExample { /* Example UDP socket implementation */
    pub src_ip: IPAddr,
    pub src_port: u16,
}

pub trait UDPSocket:UDPSend {
    fn bind(&self, src_ip: IPAddr, src_port: u16) -> ReturnCode;
    fn send<'a>(&self, dest: IPAddr, udp_header: UDPHeader, buf: &'a [u8]) -> ReturnCode;
    // TODO: Isn't this supposed to be a callback?
    fn send_done(&self, udp_header: UDPHeader, result: ReturnCode);
}

impl UDPHeader {
    pub fn reset(&self){} //Sets fields to appropriate defaults    
    pub fn get_offset(&self) -> usize{8} //Always returns 8 TODO: B/c size of UDPHeader

    pub fn set_dst_port(&mut self, port: u16) {
        self.dst_port = port.to_be();
    }
    pub fn set_src_port(&mut self, port: u16) {
        self.src_port = port.to_be();
    }

    pub fn set_len(&mut self, len: u16) {
        self.len = len.to_be();
    }

    pub fn set_cksum(&mut self, cksum: u16) {
<<<<<<< HEAD
        self.cksum = cksum;
=======
        self.header.cksum = cksum.to_be();
>>>>>>> a362f4d3
    }

    pub fn get_src_port(&self) -> u16 {
        u16::from_be(self.src_port)
    }

    pub fn get_dst_port(&self) -> u16 {
        u16::from_be(self.dst_port)
    }

    pub fn get_len(&self) -> u16 {
        u16::from_be(self.len)
    }

    pub fn get_cksum(&self) -> u16 {
<<<<<<< HEAD
        self.cksum
=======
        u16::from_be(self.header.cksum)
>>>>>>> a362f4d3
    }

    // TODO: This function is not ideal; here, we are breaking layering in
    // order to set the payload. This is an artifact of the networking stack
    // design, and I cannot find an easy way to fix this.
    pub fn set_payload<'a>(&self, buffer: &'a [u8], ip_payload: &'a mut IPPayload<'a>) -> Result<(), ()> {
        if ip_payload.payload.len() < buffer.len() {
            return Err(());
        }
        ip_payload.header = TransportHeader::UDP(*self);
        ip_payload.payload.copy_from_slice(&buffer);
        Ok(())
    }

    // TODO: change this to encode/decode stream functions?
    pub fn get_hdr_size(&self) -> usize {
        // TODO
        8
    }

    // Note that we encode all values in network-byte order
    pub fn encode(&self, buf: &mut [u8], offset: usize) -> SResult<usize> {
        // TODO
        stream_len_cond!(buf, 8 + offset);

        let mut off = offset; 
        off = enc_consume!(buf, off; encode_u16, self.src_port);
        off = enc_consume!(buf, off; encode_u16, self.dst_port);
        off = enc_consume!(buf, off; encode_u16, self.len);
        off = enc_consume!(buf, off; encode_u16, self.cksum);
        stream_done!(off, off);
    }
}

pub trait UDPSend {
    fn send<'a>(&self, dest: IPAddr, udp_header: UDPHeader, buf: &'a [u8]) -> ReturnCode;
    // TODO: Isn't this supposed to be a callback?
    fn send_done(&self, udp_header: UDPHeader, result: ReturnCode);
}<|MERGE_RESOLUTION|>--- conflicted
+++ resolved
@@ -3,11 +3,8 @@
    in depth in the Thread_Stack_Design.txt document. */
 
 use net::ip_utils::{IPAddr};
-<<<<<<< HEAD
 use net::ip::{IPPayload, TransportHeader};
 use ieee802154::mac::Frame;
-=======
->>>>>>> a362f4d3
 use net::stream::{decode_u16, decode_u8, decode_bytes};
 use net::stream::{encode_u16, encode_u8, encode_bytes};
 use net::stream::SResult;
@@ -40,7 +37,8 @@
     }
 
     pub fn set_cksum(&mut self, cksum: u16) {
-        self.cksum = cksum.to_be();
+        //self.cksum = cksum.to_be();
+        self.cksum = cksum;
     }
 
     pub fn get_src_port(&self) -> u16 {
@@ -56,63 +54,8 @@
     }
 
     pub fn get_cksum(&self) -> u16 {
-        u16::from_be(self.cksum)
-    }
-}
-
-pub struct UDPSocketExample { /* Example UDP socket implementation */
-    pub src_ip: IPAddr,
-    pub src_port: u16,
-}
-
-pub trait UDPSocket:UDPSend {
-    fn bind(&self, src_ip: IPAddr, src_port: u16) -> ReturnCode;
-    fn send<'a>(&self, dest: IPAddr, udp_header: UDPHeader, buf: &'a [u8]) -> ReturnCode;
-    // TODO: Isn't this supposed to be a callback?
-    fn send_done(&self, udp_header: UDPHeader, result: ReturnCode);
-}
-
-impl UDPHeader {
-    pub fn reset(&self){} //Sets fields to appropriate defaults    
-    pub fn get_offset(&self) -> usize{8} //Always returns 8 TODO: B/c size of UDPHeader
-
-    pub fn set_dst_port(&mut self, port: u16) {
-        self.dst_port = port.to_be();
-    }
-    pub fn set_src_port(&mut self, port: u16) {
-        self.src_port = port.to_be();
-    }
-
-    pub fn set_len(&mut self, len: u16) {
-        self.len = len.to_be();
-    }
-
-    pub fn set_cksum(&mut self, cksum: u16) {
-<<<<<<< HEAD
-        self.cksum = cksum;
-=======
-        self.header.cksum = cksum.to_be();
->>>>>>> a362f4d3
-    }
-
-    pub fn get_src_port(&self) -> u16 {
-        u16::from_be(self.src_port)
-    }
-
-    pub fn get_dst_port(&self) -> u16 {
-        u16::from_be(self.dst_port)
-    }
-
-    pub fn get_len(&self) -> u16 {
-        u16::from_be(self.len)
-    }
-
-    pub fn get_cksum(&self) -> u16 {
-<<<<<<< HEAD
+        //u16::from_be(self.cksum)
         self.cksum
-=======
-        u16::from_be(self.header.cksum)
->>>>>>> a362f4d3
     }
 
     // TODO: This function is not ideal; here, we are breaking layering in
@@ -147,6 +90,18 @@
     }
 }
 
+pub struct UDPSocketExample { /* Example UDP socket implementation */
+    pub src_ip: IPAddr,
+    pub src_port: u16,
+}
+
+pub trait UDPSocket:UDPSend {
+    fn bind(&self, src_ip: IPAddr, src_port: u16) -> ReturnCode;
+    fn send<'a>(&self, dest: IPAddr, udp_header: UDPHeader, buf: &'a [u8]) -> ReturnCode;
+    // TODO: Isn't this supposed to be a callback?
+    fn send_done(&self, udp_header: UDPHeader, result: ReturnCode);
+}
+
 pub trait UDPSend {
     fn send<'a>(&self, dest: IPAddr, udp_header: UDPHeader, buf: &'a [u8]) -> ReturnCode;
     // TODO: Isn't this supposed to be a callback?
