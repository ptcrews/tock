--- conflicted
+++ resolved
@@ -26,31 +26,25 @@
     fn send_done(&self, udp_packet: &'static mut UDPPacket, result: ReturnCode);
 }
 
-<<<<<<< HEAD
-pub struct UDPPacket<'a> { /* Example UDP Packet struct */
+pub struct UDPPacket<'a> { /* UDP Packet struct */
     pub header: UDPHeader,
-=======
-pub struct UDPPacket<'a> { /* UDP Packet struct */
-    pub head: UDPHeader,
->>>>>>> 420f48b7
     pub payload: &'a mut [u8], 
     pub len: u16, // length of payload
 }
 
 impl<'a> UDPPacket<'a> {
-<<<<<<< HEAD
     pub fn reset(&self){} //Sets fields to appropriate defaults    
-    pub fn get_offset(&self) -> usize{8} //Always returns 8 TODO: Why??
+    pub fn get_offset(&self) -> usize{8} //Always returns 8 TODO: B/c size of UDPHeader
 
     pub fn set_dst_port(&mut self, port: u16) {
-        self.header.dst_port = u16::to_be(port);
+        self.header.dst_port = port.to_be();
     }
     pub fn set_src_port(&mut self, port: u16) {
-        self.header.src_port = u16::to_be(port);
+        self.header.src_port = port.to_be();
     }
 
     pub fn set_len(&mut self, len: u16) {
-        self.header.len = u16::to_be(len);
+        self.header.len = len.to_be();
     }
 
     // TODO: Check endianness
@@ -73,14 +67,6 @@
     pub fn get_cksum(&self) -> u16 {
         self.header.cksum
     }
-=======
-    pub fn reset(&mut self){} //Sets fields to appropriate defaults    
-    pub fn get_offset(&self) -> usize{8} //Always returns 8
-
-    pub fn set_dest_port(&mut self, port: u16){
-        self.head.dst_port = port.to_be();
-    } 
->>>>>>> 420f48b7
 
     pub fn set_src_port(&mut self, port: u16){
         self.head.src_port = port.to_be();
