/* This file contains the structs, traits, and methods associated with the UDP
   layer in the Tock Networking stack. This networking stack is explained more
   in depth in the Thread_Stack_Design.txt document. */

use net::ip_utils::{IPAddr};
use net::ip::{IPPayload, TransportHeader};
use ieee802154::mac::Frame;
use net::stream::{decode_u16, decode_u8, decode_bytes};
use net::stream::{encode_u16, encode_u8, encode_bytes};
use net::stream::SResult;
use kernel::ReturnCode;

// TODO: These values should be in host-byte order; if we want
// host-byte order, use the getters/setters in UDPPacket
<<<<<<< HEAD
//Because enc_consume!() handles byte order flips for us?
=======
#[derive(Copy, Clone)]
>>>>>>> 46578157
pub struct UDPHeader {
    pub src_port: u16,
    pub dst_port: u16,
    pub len: u16,
    pub cksum: u16,
}


//TODO: Remove functions reduntantly implemented on Header and Packet
impl UDPHeader {
    pub fn get_offset(&self) -> usize{8} //Always returns 8 TODO: B/c size of UDPHeader

    pub fn set_dst_port(&mut self, port: u16) {
        self.dst_port = port.to_be();
    }
    pub fn set_src_port(&mut self, port: u16) {
        self.src_port = port.to_be();
    }

    pub fn set_len(&mut self, len: u16) {
        self.len = len.to_be();
    }

    pub fn set_cksum(&mut self, cksum: u16) {
        //self.cksum = cksum.to_be();
        self.cksum = cksum;
    }

    pub fn get_src_port(&self) -> u16 {
        u16::from_be(self.src_port)
    }

    pub fn get_dst_port(&self) -> u16 {
        u16::from_be(self.dst_port)
    }

    pub fn get_len(&self) -> u16 {
        u16::from_be(self.len)
    }

    pub fn get_cksum(&self) -> u16 {
        //u16::from_be(self.cksum)
        self.cksum
    }

    // TODO: This function is not ideal; here, we are breaking layering in
    // order to set the payload. This is an artifact of the networking stack
    // design, and I cannot find an easy way to fix this.
    pub fn set_payload<'a>(&self, buffer: &'a [u8], ip_payload: &mut IPPayload) -> Result<(), ()> {
        if ip_payload.payload.len() < buffer.len() {
            return Err(());
        }
        ip_payload.header = TransportHeader::UDP(*self);
        ip_payload.payload.copy_from_slice(&buffer);
        Ok(())
    }

    // TODO: change this to encode/decode stream functions?
    pub fn get_hdr_size(&self) -> usize {
        // TODO
        8
    }

    // Note that we encode all values in network-byte order
    pub fn encode(&self, buf: &mut [u8], offset: usize) -> SResult<usize> {
        // TODO
        stream_len_cond!(buf, 8 + offset);

        let mut off = offset; 
        off = enc_consume!(buf, off; encode_u16, self.src_port);
        off = enc_consume!(buf, off; encode_u16, self.dst_port);
        off = enc_consume!(buf, off; encode_u16, self.len);
        off = enc_consume!(buf, off; encode_u16, self.cksum);
        stream_done!(off, off);
    }
}

pub struct UDPSocketExample { /* Example UDP socket implementation */
    pub src_ip: IPAddr,
    pub src_port: u16,
}

pub trait UDPSocket:UDPSend {
    fn bind(&self, src_ip: IPAddr, src_port: u16) -> ReturnCode;
    fn send<'a>(&self, dest: IPAddr, udp_header: UDPHeader, buf: &'a [u8]) -> ReturnCode;
    // TODO: Isn't this supposed to be a callback?
    fn send_done(&self, udp_header: UDPHeader, result: ReturnCode);
}

pub trait UDPSend {
    fn send<'a>(&self, dest: IPAddr, udp_header: UDPHeader, buf: &'a [u8]) -> ReturnCode;
    // TODO: Isn't this supposed to be a callback?
    fn send_done(&self, udp_header: UDPHeader, result: ReturnCode);
}<|MERGE_RESOLUTION|>--- conflicted
+++ resolved
@@ -12,11 +12,7 @@
 
 // TODO: These values should be in host-byte order; if we want
 // host-byte order, use the getters/setters in UDPPacket
-<<<<<<< HEAD
-//Because enc_consume!() handles byte order flips for us?
-=======
 #[derive(Copy, Clone)]
->>>>>>> 46578157
 pub struct UDPHeader {
     pub src_port: u16,
     pub dst_port: u16,
