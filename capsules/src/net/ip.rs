/* This file contains structs, traits, and methods associated with the IP layer
   of the networking stack. For a full description of the networking stack on
   tock, see the Thread_Stack_Design.txt document */

<<<<<<< HEAD
use net::ip_utils::{IPAddr, IP6Header};
use ieee802154::mac::Frame;
use net::udp::{UDPHeader};
use net::tcp::{TCPHeader};
=======
use net::ip_utils::{IPAddr, IP6Header, compute_udp_checksum};
use net::udp::{UDPPacket};
use net::tcp::{TCPPacket};
>>>>>>> a362f4d3
use kernel::ReturnCode;

use net::stream::{decode_u16, decode_u8, decode_bytes};
use net::stream::{encode_u16, encode_u8, encode_bytes};
use net::stream::SResult;

// TODO: Note that this design decision means that we cannot have recursive
// IP6 packets directly - we must have/use RawIPPackets instead. This makes
// it difficult to recursively compress IP6 packets as required by 6lowpan
pub enum TransportHeader {
    UDP(UDPHeader),
    TCP(TCPHeader), // NOTE: TCP,ICMP,RawIP traits not yet implemented
                        // , but follow logically from UDPPacket. 
/*
    ICMP(ICMPPacket<'a>),
    Raw(RawIPPacket<'a>), */
}

pub struct IPPayload<'a> {
    pub header: TransportHeader,
    pub payload: &'a mut [u8],
}

pub struct IP6Packet<'a> {
    pub header: IP6Header,
    pub payload: IPPayload<'a>,
}

// Note: We want to have the IP6Header struct implement these methods,
// as there are cases where we want to allocate/modify the IP6Header without
// allocating/modifying the entire IP6Packet
impl<'a> IP6Packet<'a> {
    // Sets fields to appropriate defaults
    pub fn reset(&mut self) {
        self.header = IP6Header::default();
    }

    pub fn get_total_len(&self) -> u16 {
        40 + self.header.get_payload_len()
    }

    pub fn get_payload(&self) -> &[u8] {
        unimplemented!();
        /*
        match self.payload {
            TransportPacket::UDP(ref udp_packet) => {
                return udp_packet.payload
            },
            TransportPacket::TCP(ref tcp_packet) => {
                return tcp_packet.payload
            },
        }
        */
    }

    pub fn get_total_hdr_size(&self) -> usize {
        /*
        let transport_hdr_size = match self.payload {
            TransportPacket::UDP(ref udp_packet) => udp_packet.get_hdr_size(),
            TransportPacket::TCP(ref tcp_packet) => 0, //tcp_packet.get_hdr_size(),
        };
        */
        //40 + transport_hdr_size
        40
    }

    pub fn set_transpo_cksum(&mut self){ //Looks at internal buffer assuming
    // it contains a valid IP packet, checks the payload type. If the payload
    // type requires a cksum calculation, this function calculates the 
    // psuedoheader cksum and calls the appropriate transport packet function
    // using this pseudoheader cksum to set the transport packet cksum
        
        match self.payload {
            TransportPacket::UDP(ref mut udp_packet) => {

            let cksum = compute_udp_checksum(&self.header, &udp_packet.header, udp_packet.header.get_len(), udp_packet.payload);

            udp_packet.set_cksum(cksum);


            },
            _ => {
                debug!("Transport cksum setting not supported for this transport payload");
            }
        }
    }

    pub fn change_transport_type(&mut self) {
    }

    // TODO: Implement
    pub fn decode(buf: &[u8], ip6_packet: &mut IP6Packet) -> Result<usize, ()> {
        let (offset, header) = IP6Header::decode(buf).done().ok_or(())?;
        ip6_packet.header = header;
        // TODO: When deserializing, its not clear to me how to construct
        // the inner packet. Easiset would be to probably assume the 
        // TODO: Not sure how to convert an IP6Packet with a UDP payload to 
        // an IP6Packet with a TCP payload.
        Ok(offset)
    }

    pub fn encode(&self, buf: &mut [u8]) -> SResult<usize> {
        let ip6_header = self.header;

        // TODO: Confirm this works (that stream_done! doesn't break stuff)
        // Also, handle unwrap safely
        let (off, _) = ip6_header.encode(buf).done().unwrap();
        unimplemented!();

        /*
        match self.payload {
            TransportPacket::UDP(ref udp_packet) => {
                udp_packet.encode(buf, off)
            },
            // TODO
            _ => {
                stream_done!(off, off);
            },
        }
        */
    }

}

pub trait IP6Send {
    fn send_to(&self, dest: IPAddr, ip6_packet: IP6Packet); //Convenience fn, sets dest addr, sends
    fn send(&self, ip6_packet: IP6Packet); //Length can be determined from IP6Packet
    fn send_done(&self, ip6_packet: IP6Packet, result: ReturnCode);
}<|MERGE_RESOLUTION|>--- conflicted
+++ resolved
@@ -2,16 +2,10 @@
    of the networking stack. For a full description of the networking stack on
    tock, see the Thread_Stack_Design.txt document */
 
-<<<<<<< HEAD
 use net::ip_utils::{IPAddr, IP6Header};
 use ieee802154::mac::Frame;
 use net::udp::{UDPHeader};
 use net::tcp::{TCPHeader};
-=======
-use net::ip_utils::{IPAddr, IP6Header, compute_udp_checksum};
-use net::udp::{UDPPacket};
-use net::tcp::{TCPPacket};
->>>>>>> a362f4d3
 use kernel::ReturnCode;
 
 use net::stream::{decode_u16, decode_u8, decode_bytes};
@@ -83,7 +77,7 @@
     // type requires a cksum calculation, this function calculates the 
     // psuedoheader cksum and calls the appropriate transport packet function
     // using this pseudoheader cksum to set the transport packet cksum
-        
+        /*
         match self.payload {
             TransportPacket::UDP(ref mut udp_packet) => {
 
@@ -97,6 +91,7 @@
                 debug!("Transport cksum setting not supported for this transport payload");
             }
         }
+        */
     }
 
     pub fn change_transport_type(&mut self) {
