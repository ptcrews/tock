/// Implements the 6LoWPAN specification for sending IPv6 datagrams over
/// 802.15.4 packets efficiently, as detailed in RFC 6282.

use core::mem;
use core::result::Result;

use net::ip;
use net::ip::{IP6Header, MacAddr, IPAddr, ip6_nh};
use net::util;

#[allow(unused_variables,dead_code)]
mod iphc {
    pub const DISPATCH: [u8; 2]    = [0x60, 0x00];

    // First byte masks

    pub const TF_MASK: u8          = 0x18;
    pub const TF_TRAFFIC_CLASS: u8 = 0x08;
    pub const TF_FLOW_LABEL: u8    = 0x10;

    pub const NH: u8               = 0x04;

    pub const HLIM_MASK: u8        = 0x03;
    pub const HLIM_INLINE: u8      = 0x00;
    pub const HLIM_1: u8           = 0x01;
    pub const HLIM_64: u8          = 0x02;
    pub const HLIM_255: u8         = 0x03;

    // Second byte masks

    pub const CID: u8              = 0x80;

    pub const SAC: u8              = 0x40;

    pub const SAM_MASK: u8         = 0x30;
    pub const SAM_INLINE: u8       = 0x00;
    pub const SAM_MODE1: u8        = 0x10;
    pub const SAM_MODE2: u8        = 0x20;
    pub const SAM_MODE3: u8        = 0x30;

    pub const MULTICAST: u8        = 0x01;

    pub const DAC: u8              = 0x04;
    pub const DAM_MASK: u8         = 0x03;
    pub const DAM_INLINE: u8       = 0x00;
    pub const DAM_MODE1: u8        = 0x01;
    pub const DAM_MODE2: u8        = 0x02;
    pub const DAM_MODE3: u8        = 0x03;

    // Address compression
    pub const MAC_BASE: [u8; 8]    = [0, 0, 0, 0xff, 0xfe, 0, 0, 0];
    pub const MAC_UL: u8           = 0x02;
}

#[allow(unused_variables,dead_code)]
mod nhc {
    pub const DISPATCH_NHC: u8         = 0xe0;
    pub const DISPATCH_UDP: u8         = 0xf8;

    pub const HOP_OPTS: u8             = 0 << 1;
    pub const ROUTING: u8              = 1 << 1;
    pub const FRAGMENT: u8             = 2 << 1;
    pub const DST_OPTS: u8             = 3 << 1;
    pub const MOBILITY: u8             = 4 << 1;
    pub const IP6: u8                  = 7 << 1;

    pub const NH: u8                   = 0x01;

    pub const UDP_PORT_PREFIX: u16     = 0xf0b0;
    pub const UDP_SHORT_PORT_MASK: u16 = 0xf;
    pub const UDP_PORT_MASK: u16       = 0xff;
    pub const UDP_SRC_PORT_FLAG: u8    = 0b10;
    pub const UDP_DST_PORT_FLAG: u8    = 0b1;
    pub const UDP_CHKSUM_FLAG: u8      = 0b100;
}

#[allow(unused_variables,dead_code)]
pub struct Context<'a> {
    prefix: &'a [u8],
    prefix_len: u8,
    id: u8,
    compress: bool,
}

pub trait ContextStore<'a> {
    fn get_context_from_addr(&self, ip_addr: IPAddr) -> Option<Context<'a>>;
    fn get_context_from_id(&self, ctx_id: u8) -> Option<Context<'a>>;
    fn get_context_from_prefix(&self, prefix: &[u8], prefix_len: u8) -> Option<Context<'a>>;
}

#[allow(unused_variables,dead_code)]
pub struct DummyStore {}

#[allow(unused_variables,dead_code)]
impl<'a> ContextStore<'a> for DummyStore {
    // TODO: Implement these.
    // These methods should also include context 0 (the mesh-local prefix) as
    // one of the possible options

    fn get_context_from_addr(&self, ip_addr: IPAddr) -> Option<Context<'a>> {
        None
    }

    fn get_context_from_id(&self, ctx_id: u8) -> Option<Context<'a>> {
        None
    }

    fn get_context_from_prefix(&self, prefix: &[u8], prefix_len: u8) -> Option<Context<'a>> {
        None
    }
}

#[allow(unused_variables,dead_code)]
pub struct FragInfo {
    dummy: u8,
}

/// Computes the LoWPAN Interface Identifier from either the 16-bit short MAC or
/// the IEEE EUI-64 that is derived from the 48-bit MAC.
fn compute_iid(mac_addr: &MacAddr) -> [u8; 8] {
    match mac_addr {
        &MacAddr::ShortAddr(short_addr) => {
            // IID is 0000:00ff:fe00:XXXX, where XXXX is 16-bit MAC
            let mut iid: [u8; 8] = iphc::MAC_BASE;
            iid[6] = (short_addr >> 1) as u8;
            iid[7] = (short_addr & 0xff) as u8;
            iid
        },
        &MacAddr::LongAddr(long_addr) => {
            // IID is IEEE EUI-64 with universal/local bit inverted
            let mut iid: [u8; 8] = long_addr;
            iid[0] ^= iphc::MAC_UL;
            iid
        }
    }
}

fn is_ip6_nh_compressible(next_header: u8,
                          next_headers: &[u8]) -> Result<(bool, u8), ()> {
    match next_header {
        // IP6 encapsulated headers are always compressed
        ip6_nh::IP6 => Ok((true, 0)),
        // UDP headers are always compresed
        ip6_nh::UDP => Ok((true, 0)),
        ip6_nh::FRAGMENT
        | ip6_nh::HOP_OPTS
        | ip6_nh::ROUTING
        | ip6_nh::DST_OPTS
        | ip6_nh::MOBILITY => {
            let mut header_len: u32 = 6;
            if next_header != ip6_nh::FRAGMENT {
                if next_headers.len() < 2 {
                    return Err(());
                } else {
                    header_len += (next_headers[1] as u32) * 8;
                }
            }
            if header_len <= 255 {
                Ok((true, header_len as u8))
            } else {
                Ok((false, 0))
            }
        },
        _ => Ok((false, 0)),
    }
}

/// Maps values of a IPv6 next header field to a corresponding LoWPAN
/// NHC-encoding extension ID
fn ip6_nh_to_nhc_eid(next_header: u8) -> Option<u8> {
    match next_header {
        ip6_nh::HOP_OPTS => Some(nhc::HOP_OPTS),
        ip6_nh::ROUTING  => Some(nhc::ROUTING),
        ip6_nh::FRAGMENT => Some(nhc::FRAGMENT),
        ip6_nh::DST_OPTS => Some(nhc::DST_OPTS),
        ip6_nh::MOBILITY => Some(nhc::MOBILITY),
        ip6_nh::IP6      => Some(nhc::IP6),
        _ => None,
    }
}

/// Maps LoWPAN NHC-encoded EIDs to the corresponding IPv6 next header
/// field value
#[allow(dead_code)]
fn nhc_eid_to_ip6_nh(eid: u8) -> Option<u8> {
    match eid {
        nhc::HOP_OPTS => Some(ip6_nh::HOP_OPTS),
        nhc::ROUTING  => Some(ip6_nh::ROUTING),
        nhc::FRAGMENT => Some(ip6_nh::FRAGMENT),
        nhc::DST_OPTS => Some(ip6_nh::DST_OPTS),
        nhc::MOBILITY => Some(ip6_nh::MOBILITY),
        nhc::IP6      => Some(ip6_nh::IP6),
        _ => None,
    }
}

pub struct LoWPAN<'a, C: ContextStore<'a> + 'a> {
    ctx_store: &'a C,
}

impl<'a, C: ContextStore<'a> + 'a> LoWPAN<'a, C> {
    pub fn new(ctx_store: &'a C) -> LoWPAN<'a, C> {
        LoWPAN { ctx_store: ctx_store }
    }

    /// Constructs a 6LoWPAN header in `buf` from the given IPv6 datagram and
    /// 16-bit MAC addresses.  Returns the number of bytes consumed from the
    /// IPv6 datagram and the number of bytes written into `buf`.
    pub fn compress(&self,
                    ip6_datagram: &[u8],
                    src_mac_addr: MacAddr,
                    dst_mac_addr: MacAddr,
                    mut buf: &mut [u8])
                    -> Result<(usize, usize), ()> {
        let ip6_header: &IP6Header = unsafe {
            mem::transmute(ip6_datagram.as_ptr())
        };
        let mut consumed: usize = mem::size_of::<IP6Header>();
        let mut next_headers: &[u8] = &ip6_datagram[consumed..];

        // The first two bytes are the LOWPAN_IPHC header
        let mut offset: usize = 2;

        // Initialize the LOWPAN_IPHC header
        buf[0..2].copy_from_slice(&iphc::DISPATCH);

        let mut src_ctx: Option<Context> = self.ctx_store
            .get_context_from_addr(ip6_header.src_addr);
        let mut dst_ctx: Option<Context> = if ip::addr_is_multicast(&ip6_header.dst_addr) {
            let prefix_len: u8 = ip6_header.dst_addr[3];
            let prefix: &[u8] = &ip6_header.dst_addr[4..12];
            if util::verify_prefix_len(prefix, prefix_len) {
                self.ctx_store.get_context_from_prefix(prefix, prefix_len)
            } else {
                None
            }
        } else {
            self.ctx_store.get_context_from_addr(ip6_header.dst_addr)
        };

        // Do not use these contexts if they are not to be used for compression
        src_ctx = src_ctx.and_then(|ctx| if ctx.compress { Some(ctx) } else { None });
        dst_ctx = dst_ctx.and_then(|ctx| if ctx.compress { Some(ctx) } else { None });

        // Context Identifier Extension
        self.compress_cie(&src_ctx, &dst_ctx, &mut buf, &mut offset);

        // Traffic Class & Flow Label
        self.compress_tf(ip6_header, &mut buf, &mut offset);

        // Next Header
        let (mut is_nhc, mut nh_len): (bool, u8) =
            is_ip6_nh_compressible(ip6_header.next_header, next_headers)?;
        self.compress_nh(ip6_header, is_nhc, &mut buf, &mut offset);

        // Hop Limit
        self.compress_hl(ip6_header, &mut buf, &mut offset);

        // Source Address
        self.compress_src(&ip6_header.src_addr,
                          &src_mac_addr,
                          &src_ctx,
                          &mut buf,
                          &mut offset);

        // Destination Address
        if ip::addr_is_multicast(&ip6_header.dst_addr) {
            self.compress_multicast(&ip6_header.dst_addr,
                                    &dst_ctx,
                                    &mut buf,
                                    &mut offset);
        } else {
            self.compress_dst(&ip6_header.dst_addr,
                              &dst_mac_addr,
                              &dst_ctx,
                              &mut buf,
                              &mut offset);
        }

        // Next Headers
        let mut ip6_nh_type: u8 = ip6_header.next_header;
        while is_nhc {
            match ip6_nh_type {
                ip6_nh::IP6 => {
                    // For IPv6 encapsulation, the NH bit in the NHC ID is 0
                    let nhc_header = nhc::DISPATCH_NHC | nhc::IP6;
                    buf[offset] = nhc_header;
                    offset += 1;

                    // Recursively place IPHC-encoded IPv6 after the NHC ID
                    let (encap_consumed, encap_offset) =
                        self.compress(next_headers,
                                      src_mac_addr,
                                      dst_mac_addr,
                                      &mut buf[offset..])?;
                    consumed += encap_consumed;
                    offset += encap_offset;

                    // The above recursion handles the rest of the packet
                    // headers, so we are done
                    break;
                },
                ip6_nh::UDP => {
                    let mut nhc_header = nhc::DISPATCH_UDP;

                    // Leave a space for the UDP LoWPAN_NHC byte
                    let udp_nh_offset = offset;
                    offset += 1;

                    // Compress ports and checksum
                    let udp_header = &next_headers[0..8];
                    nhc_header |= self.compress_udp_ports(udp_header,
                                                          &mut buf,
                                                          &mut offset);
                    nhc_header |= self.compress_udp_checksum(udp_header,
                                                             &mut buf,
                                                             &mut offset);

                    // Write the UDP LoWPAN_NHC byte
                    buf[udp_nh_offset] = nhc_header;
                    consumed += 8;

                    // There cannot be any more next headers after UDP
                    break;
                },
                ip6_nh::FRAGMENT
                | ip6_nh::HOP_OPTS
                | ip6_nh::ROUTING
                | ip6_nh::DST_OPTS
                | ip6_nh::MOBILITY => {
                    // The NHC EID is guaranteed not to be 0 here.
                    let mut nhc_header = nhc::DISPATCH_NHC
                        | ip6_nh_to_nhc_eid(ip6_nh_type).unwrap_or(0);
                    // next_nh_offset includes the next header field and the
                    // length byte, while nh_len does not
                    let next_nh_offset = 2 + (nh_len as usize);

                    // Determine if the next header is compressible
                    let (next_is_nhc, next_nh_len) =
                        is_ip6_nh_compressible(next_headers[0],
                                               &next_headers[next_nh_offset..])?;
                    if next_is_nhc {
                        nhc_header |= nhc::NH;
                    }

                    // Place NHC ID in buffer
                    buf[offset] = nhc_header;
                    if ip6_nh_type != ip6_nh::FRAGMENT {
                        // Fragment extension does not have a length field
                        buf[offset + 1] = nh_len;
                    }
                    offset += 2;

                    // Copy over the remaining packet data
                    for i in 0..nh_len {
                        buf[offset] = next_headers[2 + (i as usize)];
                        offset += 1;
                    }

                    ip6_nh_type = next_headers[0];
                    is_nhc = next_is_nhc;
                    nh_len = next_nh_len;
                    next_headers = &next_headers[next_nh_offset..];
                    consumed += next_nh_offset;
                },
                _ => {
                    // This case should not be reached, since is_nh_compressed
                    // is set by is_ip6_nh_compressible
                    return Err(());
                },
            }
        }

        Ok((consumed, offset))
    }

    fn compress_cie(&self,
                    src_ctx: &Option<Context>,
                    dst_ctx: &Option<Context>,
                    buf: &mut [u8],
                    offset: &mut usize) {
        let mut cie: u8 = 0;

        src_ctx.as_ref().map(|ctx| if ctx.id != 0 {
            cie |= ctx.id << 4;
        });
        dst_ctx.as_ref().map(|ctx| if ctx.id != 0 {
            cie |= ctx.id;
        });

        if cie != 0 {
            buf[1] |= iphc::CID;
            buf[*offset] = cie;
            *offset += 1;
        }
    }

    fn compress_tf(&self, ip6_header: &IP6Header, buf: &mut [u8], offset: &mut usize) {
        // TODO: All of this needs to be checked for endian-ness and correctness
        let class = ((ip6_header.version_class_flow[0] << 4) & 0xf0) |
                    ((ip6_header.version_class_flow[1] >> 4) & 0x0f);
        let ecn = (class >> 6) & 0b11; // Gets leading 2 bits
        let dscp = class & 0b111111; // Gets trailing 6 bits
        let mut flow: [u8; 3] = [0; 3];
        flow[0] = ip6_header.version_class_flow[1] & 0x0f; // Zero upper 4 bits
        flow[1] = ip6_header.version_class_flow[2];
        flow[2] = ip6_header.version_class_flow[3];

        let mut tf_encoding = 0;

        // Flow label is all zeroes and can be elided
        if flow[0] == 0 && flow[1] == 0 && flow[2] == 0 {
            // The 1X cases
            tf_encoding |= iphc::TF_FLOW_LABEL;
        }

        // DSCP can be elided, but ECN elided only if flow also elided
        // X1 cases
        if dscp == 0 {
            // If flow *not* elided, combine with ECN
            // 01 case
            if tf_encoding == 0 {
                buf[*offset] = (ecn << 6) | flow[0];
                buf[*offset + 1] = flow[1];
                buf[*offset + 2] = flow[2];
                *offset += 3;
            }
            tf_encoding |= iphc::TF_TRAFFIC_CLASS;
            // X0 cases
        } else {
            // If DSCP cannot be elided
            buf[*offset] = class;
            *offset += 1;

            // 00 case
            if tf_encoding == 0 {
                buf[*offset] = flow[0];
                buf[*offset + 1] = flow[1];
                buf[*offset + 2] = flow[2];
                *offset += 3;
            }
        }
        buf[0] |= tf_encoding;
    }

    fn compress_nh(&self,
                   ip6_header: &IP6Header,
                   is_nhc: bool,
                   buf: &mut [u8],
                   offset: &mut usize) {
        if is_nhc {
            buf[0] |= iphc::NH;
        } else {
            buf[*offset] = ip6_header.next_header;
            *offset += 1;
        }
    }

    fn compress_hl(&self, ip6_header: &IP6Header, buf: &mut [u8], offset: &mut usize) {
        let hop_limit_flag = {
            match ip6_header.hop_limit {
                // Compressed
                1 => iphc::HLIM_1,
                64 => iphc::HLIM_64,
                255 => iphc::HLIM_255,
                // Uncompressed
                _ => {
                    buf[*offset] = ip6_header.hop_limit;
                    *offset += 1;
                    iphc::HLIM_INLINE
                }
            }
        };
        buf[0] |= hop_limit_flag;
    }

    // TODO: We should check to see whether context or link local compression
    // schemes gives the better compression; currently, we will always match
    // on link local even if we could get better compression through context.
    fn compress_src(&self,
                    src_ip_addr: &IPAddr,
                    src_mac_addr: &MacAddr,
                    src_ctx: &Option<Context>,
                    buf: &mut [u8],
                    offset: &mut usize) {
        if ip::addr_is_unspecified(src_ip_addr) {
            // SAC = 1, SAM = 00
            buf[1] |= iphc::SAC;
        } else if ip::addr_is_link_local(src_ip_addr) {
            // SAC = 0, SAM = 01, 10, 11
            self.compress_iid(src_ip_addr, src_mac_addr, true, buf, offset);
        } else if src_ctx.is_some() {
            // SAC = 1, SAM = 01, 10, 11
            buf[1] |= iphc::SAC;
            self.compress_iid(src_ip_addr, src_mac_addr, true, buf, offset);
        } else {
            // SAC = 0, SAM = 00
            buf[*offset..*offset + 16].copy_from_slice(src_ip_addr);
            *offset += 16;
        }
    }

    fn compress_iid(&self,
                    ip_addr: &IPAddr,
                    mac_addr: &MacAddr,
                    is_src: bool,
                    buf: &mut [u8],
                    offset: &mut usize) {
        let iid: [u8; 8] = compute_iid(mac_addr);
        if ip_addr[8..16] == iid {
            // SAM/DAM = 11, 0 bits
            buf[1] |= if is_src {
                iphc::SAM_MODE3
            } else {
                iphc::DAM_MODE3
            };
        } else if ip_addr[8..14] == iphc::MAC_BASE[0..6] {
            // SAM/DAM = 10, 16 bits
            buf[1] |= if is_src {
                iphc::SAM_MODE2
            } else {
                iphc::DAM_MODE2
            };
            buf[*offset..*offset + 2].copy_from_slice(&ip_addr[14..16]);
            *offset += 2;
        } else {
            // SAM/DAM = 01, 64 bits
            buf[1] |= if is_src {
                iphc::SAM_MODE1
            } else {
                iphc::DAM_MODE1
            };
            buf[*offset..*offset + 8].copy_from_slice(&ip_addr[8..16]);
            *offset += 8;
        }
    }

    // Compresses non-multicast destination address
    // TODO: We should check to see whether context or link local compression
    // schemes gives the better compression; currently, we will always match
    // on link local even if we could get better compression through context.
    fn compress_dst(&self,
                    dst_ip_addr: &IPAddr,
                    dst_mac_addr: &MacAddr,
                    dst_ctx: &Option<Context>,
                    buf: &mut [u8],
                    offset: &mut usize) {
        // Assumes dst_ip_addr is not a multicast address (prefix ffXX)
        if ip::addr_is_link_local(dst_ip_addr) {
            // Link local compression
            // M = 0, DAC = 0, DAM = 01, 10, 11
            self.compress_iid(dst_ip_addr, dst_mac_addr, false, buf, offset);
        } else if dst_ctx.is_some() {
            // Context compression
            // DAC = 1, DAM = 01, 10, 11
            buf[1] |= iphc::DAC;
            self.compress_iid(dst_ip_addr, dst_mac_addr, false, buf, offset);
        } else {
            // Full address inline
            // DAC = 0, DAM = 00
            buf[*offset..*offset + 16].copy_from_slice(dst_ip_addr);
            *offset += 16;
        }
    }

    // Compresses multicast destination addresses
    fn compress_multicast(&self,
                          dst_ip_addr: &IPAddr,
                          dst_ctx: &Option<Context>,
                          buf: &mut [u8],
                          offset: &mut usize) {
        // Assumes dst_ip_addr is indeed a multicast address (prefix ffXX)
        buf[1] |= iphc::MULTICAST;
        if dst_ctx.is_some() {
            // M = 1, DAC = 1, DAM = 00
            buf[1] |= iphc::DAC;
            buf[*offset..*offset + 2].copy_from_slice(&dst_ip_addr[1..3]);
            buf[*offset + 2..*offset + 6].copy_from_slice(&dst_ip_addr[12..16]);
            *offset += 6;
        } else {
            // M = 1, DAC = 0
            if dst_ip_addr[1] == 0x02 && util::is_zero(&dst_ip_addr[2..15]) {
                // DAM = 11
                buf[1] |= iphc::DAM_MODE3;
                buf[*offset] = dst_ip_addr[15];
                *offset += 1;
            } else {
                if !util::is_zero(&dst_ip_addr[2..11]) {
                    // DAM = 00
                    buf[1] |= iphc::DAM_INLINE;
                    buf[*offset..*offset + 16].copy_from_slice(dst_ip_addr);
                    *offset += 16;
                } else if !util::is_zero(&dst_ip_addr[11..13]) {
                    // DAM = 01, ffXX::00XX:XXXX:XXXX
                    buf[1] |= iphc::DAM_MODE1;
                    buf[*offset] = dst_ip_addr[1];
                    buf[*offset + 1..*offset + 6].copy_from_slice(&dst_ip_addr[11..16]);
                    *offset += 6;
                } else {
                    // DAM = 10, ffXX::00XX:XXXX
                    buf[1] |= iphc::DAM_MODE2;
                    buf[*offset] = dst_ip_addr[1];
                    buf[*offset + 1..*offset + 4].copy_from_slice(&dst_ip_addr[13..16]);
                    *offset += 4;
                }
            }
        }
    }

    fn compress_udp_ports(&self,
                          udp_header: &[u8],
                          buf: &mut [u8],
                          offset: &mut usize) -> u8 {
        // Little endian conversion
        // TODO: Make macro? Also, think this is wrong order
        let src_port: u16 = udp_header[0] as u16 | (udp_header[1] as u16) << 8;
        let dst_port: u16 = udp_header[2] as u16 | (udp_header[3] as u16) << 8;

        let mut udp_port_nhc = 0;
        if (src_port & !nhc::UDP_SHORT_PORT_MASK) == nhc::UDP_PORT_PREFIX
            && (dst_port & !nhc::UDP_SHORT_PORT_MASK) == nhc::UDP_PORT_PREFIX {
            // Both can be compressed to 4 bits
            udp_port_nhc |= nhc::UDP_SRC_PORT_FLAG | nhc::UDP_DST_PORT_FLAG;
            // This should compress the ports to a single 8-bit value,
            // with the source port before the destination port
            let short_ports: u8 = ((src_port & 0xf) | ((dst_port >> 4) & 0xf0)) as u8;
            buf[*offset] = short_ports;
            *offset += 1;
        } else if (src_port & !nhc::UDP_PORT_MASK) == nhc::UDP_PORT_PREFIX {
            // Source port compressed to 8 bits, destination port uncompressed
            udp_port_nhc |= nhc::UDP_SRC_PORT_FLAG;
            buf[*offset..*offset + 3].copy_from_slice(&udp_header[0..3]);
            *offset += 3;
        } else if (dst_port & !nhc::UDP_PORT_MASK) == nhc::UDP_PORT_PREFIX {
            udp_port_nhc |= nhc::UDP_DST_PORT_FLAG;
            buf[*offset..*offset + 3].copy_from_slice(&udp_header[0..3]);
            *offset += 3;
        } else {
            buf[*offset..*offset + 4].copy_from_slice(&udp_header[0..4]);
            *offset += 4;
        }
        return udp_port_nhc;
    }

    fn compress_udp_checksum(&self,
                             udp_header: &[u8],
                             buf: &mut [u8],
                             offset: &mut usize) -> u8 {
        // TODO: Checksum is always inline, elision is currently not supported
        buf[*offset] = udp_header[6];
        buf[*offset + 1] = udp_header[7];
        *offset += 2;
        // Inline checksum corresponds to the 0 flag
        0
    }

    /// Decodes the compressed header into a full IPv6 header given the 16-bit
    /// MAC addresses. `buf` is expected to be a slice starting from the
    /// beginning of the IP header.  Returns the number of bytes taken up by the
    /// header, so the remaining bytes are the payload. Also returns an optional
    /// `FragInfo` containing the datagram tag and fragmentation offset if this
    /// packet is part of a set of fragments.
    #[allow(unused_variables,dead_code)]
    pub fn decompress(&self,
                      buf: &mut [u8], // TODO: Don't think this needs to be mut
                      src_mac_addr: MacAddr,
                      dst_mac_addr: MacAddr,
                      mesh_local_prefix: &[u8])
                      -> Result<(IP6Header, usize, Option<FragInfo>), ()> {
        // Get the LOWPAN_IPHC header (the first two bytes are the header)
<<<<<<< HEAD
        let iphc_header: &[u8] = &buf[0..2];
=======
        let iphc_header_1: u8 = buf[0];
        let iphc_header_2: u8 = buf[1];
>>>>>>> 77804b69
        let mut offset: usize = 2;
        let mut ip6_header: IP6Header = IP6Header::new();

        // Decompress CIE and get context
<<<<<<< HEAD
        if iphc_header[0] & iphc::CID != 0 {
            self.decompress_cie(iphc_header);
        }

        // Traffic Class & Flow Label
        // self.decompress_tf(ip6_header, iphc_header, &mut buf, &mut offset);

        // Next header
        // self.decompress_nh();
        
        // Decompress hop limit field
        // self.decompress_hl();
=======
        if iphc_header_1 & iphc::CID != 0 {
            self.decompress_cie(iphc_header_1);
        }

        // Traffic Class & Flow Label
        self.decompress_tf(&mut ip6_header, iphc_header_1, &buf, &mut offset);

        // Next header
        self.decompress_nh(iphc_header_1);
        
        // Decompress hop limit field
        self.decompress_hl(&mut ip6_header, iphc_header_1, &buf, &mut offset);
>>>>>>> 77804b69

        Err(())
    }

    // TODO: Impl
<<<<<<< HEAD
    fn decompress_cie(&self, iphc_header: &[u8]) {
=======
    fn decompress_cie(&self, iphc_header: u8) {
>>>>>>> 77804b69
    }

    fn decompress_tf(&self,
                     ip6_header: &mut IP6Header,
<<<<<<< HEAD
                     iphc_header: &[u8],
                     buf: &mut [u8],
=======
                     iphc_header: u8,
                     buf: &[u8],
>>>>>>> 77804b69
                     offset: &mut usize) {
        let fl_compressed = (iphc_header[0] & iphc::TF_FLOW_LABEL) != 0;
        let tc_compressed = (iphc_header[0] & iphc::TF_TRAFFIC_CLASS) != 0;

        // Both traffic class and flow label elided, must be zero
        if fl_compressed && tc_compressed {
            ip6_header.set_traffic_class(0);
            ip6_header.set_flow_label_unshifted(0);
        // Only flow label compressed (10 case)
        } else if fl_compressed {
            ip6_header.set_flow_label_unshifted(0);
            // Traffic Class = ECN+DSCP
            let traffic_class = buf[*offset];
            ip6_header.set_traffic_class(traffic_class);
            *offset += 1;
        // Only traffic class compressed (01 case)
        } else if tc_compressed {
            // ECN is the lower two bits of the first byte
            let ecn = buf[*offset] & 0b11;
            // TODO: Here (and everywhere) ensure masking off unneeded bits
            // TODO: Confirm correct
            let fl_unshifted: u32 = (((buf[*offset] & 0xf0) as u32) << 8)
                | ((buf[*offset+1] as u32) << 16)
                | ((buf[*offset+2] as u32) << 24);
            *offset += 3;
            ip6_header.set_ecn(ecn);
            ip6_header.set_flow_label_unshifted(fl_unshifted);
        // Neither compressed (00 case)
        } else {
            let traffic_class = buf[*offset];
            let fl_unshifted: u32 = (((buf[*offset] & 0xf0) as u32) << 8)
                | ((buf[*offset+1] as u32) << 16)
                | ((buf[*offset+2] as u32) << 24);
            *offset += 4;
            ip6_header.set_traffic_class(traffic_class);
            ip6_header.set_flow_label_unshifted(fl_unshifted);
        }
    }

    // TODO: impl
<<<<<<< HEAD
    fn decompress_nh(&self,
                     ip6_header: &mut IP6Header,
                     iphc_header: &[u8]) {
        if iphc_header[0] & iphc::NH != 0 {
=======
    fn decompress_nh(&self, iphc_header: u8) {
        if iphc_header & iphc::NH != 0 {
>>>>>>> 77804b69
            // TODO: Impl
        }
    }

    fn decompress_hl(&self, 
<<<<<<< HEAD
                     ip6_header: &mut IP6Header, 
                     iphc_header: &[u8], 
                     buf: &mut [u8], 
                     offset: &mut usize) {
        // TODO: Does this match work?
        let hop_limit = match iphc_header[0] & iphc::HLIM_MASK {
=======
                     ip6_header: &mut IP6Header,
                     iphc_header: u8,
                     buf: &[u8],
                     offset: &mut usize) {
        // TODO: Does this match work?
        let hop_limit = match (iphc_header & iphc::HLIM_MASK) {
>>>>>>> 77804b69
            iphc::HLIM_1      => 1,
            iphc::HLIM_64     => 64,
            iphc::HLIM_255    => 255,
            iphc::HLIM_INLINE => {
                *offset +=1;
                buf[*offset-1]
            },
            // TODO: Unreachable
            _                 => 0,
        };
        ip6_header.set_hop_limit(hop_limit);
    }
}
/*
                    ip6_header: &IP6Header,
                    next_headers: &[u8],
                    src_mac_addr: MacAddr,
                    dst_mac_addr: MacAddr,
                    mut buf: &mut [u8])
                    -> Result<usize, ()> {
        // The first two bytes are the LOWPAN_IPHC header
        let mut offset: usize = 2;

        // Initialize the LOWPAN_IPHC header
        buf[0..2].copy_from_slice(&iphc::DISPATCH);

        let mut src_ctx: Option<Context> = self.ctx_store
            .get_context_from_addr(ip6_header.src_addr);
        let mut dst_ctx: Option<Context> = if ip::addr_is_multicast(&ip6_header.dst_addr) {
            let prefix_len: u8 = ip6_header.dst_addr[3];
            let prefix: &[u8] = &ip6_header.dst_addr[4..12];
            if util::verify_prefix_len(prefix, prefix_len) {
                self.ctx_store.get_context_from_prefix(prefix, prefix_len)
            } else {
                None
            }
        } else {
            self.ctx_store.get_context_from_addr(ip6_header.dst_addr)
        };

        // Do not use these contexts if they are not to be used for compression
        src_ctx = src_ctx.and_then(|ctx| if ctx.compress { Some(ctx) } else { None });
        dst_ctx = dst_ctx.and_then(|ctx| if ctx.compress { Some(ctx) } else { None });

        // Context Identifier Extension
        self.compress_cie(&src_ctx, &dst_ctx, &mut buf, &mut offset);

        // Traffic Class & Flow Label
        self.compress_tf(ip6_header, &mut buf, &mut offset);

        // Next Header
        let (mut is_nhc, mut nh_len): (bool, u8) =
            is_ip6_nh_compressible(ip6_header.next_header, next_headers, 0)?;
        self.compress_nh(ip6_header, is_nhc, &mut buf, &mut offset);

        // Hop Limit
        self.compress_hl(ip6_header, &mut buf, &mut offset);

        // Source Address
        self.compress_src(&ip6_header.src_addr,
                          &src_mac_addr,
                          &src_ctx,
                          &mut buf,
                          &mut offset);
*/<|MERGE_RESOLUTION|>--- conflicted
+++ resolved
@@ -668,30 +668,12 @@
                       mesh_local_prefix: &[u8])
                       -> Result<(IP6Header, usize, Option<FragInfo>), ()> {
         // Get the LOWPAN_IPHC header (the first two bytes are the header)
-<<<<<<< HEAD
-        let iphc_header: &[u8] = &buf[0..2];
-=======
         let iphc_header_1: u8 = buf[0];
         let iphc_header_2: u8 = buf[1];
->>>>>>> 77804b69
         let mut offset: usize = 2;
         let mut ip6_header: IP6Header = IP6Header::new();
 
         // Decompress CIE and get context
-<<<<<<< HEAD
-        if iphc_header[0] & iphc::CID != 0 {
-            self.decompress_cie(iphc_header);
-        }
-
-        // Traffic Class & Flow Label
-        // self.decompress_tf(ip6_header, iphc_header, &mut buf, &mut offset);
-
-        // Next header
-        // self.decompress_nh();
-        
-        // Decompress hop limit field
-        // self.decompress_hl();
-=======
         if iphc_header_1 & iphc::CID != 0 {
             self.decompress_cie(iphc_header_1);
         }
@@ -704,31 +686,21 @@
         
         // Decompress hop limit field
         self.decompress_hl(&mut ip6_header, iphc_header_1, &buf, &mut offset);
->>>>>>> 77804b69
 
         Err(())
     }
 
     // TODO: Impl
-<<<<<<< HEAD
-    fn decompress_cie(&self, iphc_header: &[u8]) {
-=======
     fn decompress_cie(&self, iphc_header: u8) {
->>>>>>> 77804b69
     }
 
     fn decompress_tf(&self,
                      ip6_header: &mut IP6Header,
-<<<<<<< HEAD
-                     iphc_header: &[u8],
-                     buf: &mut [u8],
-=======
                      iphc_header: u8,
                      buf: &[u8],
->>>>>>> 77804b69
                      offset: &mut usize) {
-        let fl_compressed = (iphc_header[0] & iphc::TF_FLOW_LABEL) != 0;
-        let tc_compressed = (iphc_header[0] & iphc::TF_TRAFFIC_CLASS) != 0;
+        let fl_compressed = iphc_header & iphc::TF_FLOW_LABEL) != 0;
+        let tc_compressed = iphc_header & iphc::TF_TRAFFIC_CLASS) != 0;
 
         // Both traffic class and flow label elided, must be zero
         if fl_compressed && tc_compressed {
@@ -766,35 +738,19 @@
     }
 
     // TODO: impl
-<<<<<<< HEAD
-    fn decompress_nh(&self,
-                     ip6_header: &mut IP6Header,
-                     iphc_header: &[u8]) {
-        if iphc_header[0] & iphc::NH != 0 {
-=======
     fn decompress_nh(&self, iphc_header: u8) {
         if iphc_header & iphc::NH != 0 {
->>>>>>> 77804b69
             // TODO: Impl
         }
     }
 
     fn decompress_hl(&self, 
-<<<<<<< HEAD
-                     ip6_header: &mut IP6Header, 
-                     iphc_header: &[u8], 
-                     buf: &mut [u8], 
-                     offset: &mut usize) {
-        // TODO: Does this match work?
-        let hop_limit = match iphc_header[0] & iphc::HLIM_MASK {
-=======
                      ip6_header: &mut IP6Header,
                      iphc_header: u8,
                      buf: &[u8],
                      offset: &mut usize) {
         // TODO: Does this match work?
         let hop_limit = match (iphc_header & iphc::HLIM_MASK) {
->>>>>>> 77804b69
             iphc::HLIM_1      => 1,
             iphc::HLIM_64     => 64,
             iphc::HLIM_255    => 255,
