--- conflicted
+++ resolved
@@ -160,25 +160,6 @@
     }
 }
 
-<<<<<<< HEAD
-fn get_compressed_nh_type(is_compressed: bool,
-                          offset: &mut usize,
-                          len: usize,
-                          buf: &[u8]) -> Result<u8, ()> {
-    let next_header_type = if is_compressed {
-        // Return an error if the type is invalid
-        nhc_eid_to_ip6_nh(buf[*offset+len]).ok_or(())
-    // If there's no more room, return NO_NEXT
-    } else if *offset+len >= buf.len() {
-        Ok(ip6_nh::NO_NEXT)
-    // Next header field inline
-    } else {
-        *offset += 1;
-        Ok(buf[*offset-1])
-    };
-    return next_header_type;
-}
-
 // Note that this function returns a checksum in network-byte order
 fn compute_udp_checksum(udp_header: &[u8], payload: &[u8]) -> u16{
     let len = payload.len();
@@ -204,8 +185,6 @@
     ip::ntohs(checksum as u16)
 }
 
-=======
->>>>>>> 9914e105
 /// Maps values of a IPv6 next header field to a corresponding LoWPAN
 /// NHC-encoding extension ID
 fn ip6_nh_to_nhc_eid(next_header: u8) -> Option<u8> {
@@ -774,8 +753,9 @@
                                                   &mut offset);
                     let udp_checksum =
                         self.decompress_udp_checksum(nhc_header,
+                                                     &next_headers[0..8],
                                                      &buf,
-                                                     &mut offset)?;
+                                                     &mut offset);
 
                     // Fill in uncompressed UDP header
                     u16_to_slice(htons(src_port), &mut next_headers[0..2]);
@@ -1204,28 +1184,21 @@
         (src_port, dst_port)
     }
 
+    // Returns the checksum in network-byte order
     fn decompress_udp_checksum(&self,
                                udp_nhc: u8,
+                               udp_header: &[u8],
                                buf: &[u8],
-<<<<<<< HEAD
-                               offset: &mut usize) {
-        if (udp_nhc & nhc::UDP_CHKSUM_FLAG) != 0 {
+                               offset: &mut usize) -> u16{
+        if (udp_nhc & nhc::UDP_CHECKSUM_FLAG) != 0 {
             // TODO: Need to verify that the packet was sent with *some* kind
             // of integrity check at a lower level (otherwise, we need to drop
             // the packet)
-            let checksum = compute_udp_checksum(udp_header, &buf[*offset..]);
-            udp_header[6] = (checksum >> 8) as u8;
-            udp_header[7] = (checksum & 0xf) as u8;
-=======
-                               offset: &mut usize) -> Result<u16, ()> {
-        if udp_nhc & nhc::UDP_CHECKSUM_FLAG != 0 {
-            // UDP checksum elision is not supported
-            Err(())
->>>>>>> 9914e105
+            compute_udp_checksum(udp_header, &buf[*offset..])
         } else {
             let checksum = slice_to_u16(&buf[*offset..*offset + 2]);
             *offset += 2;
-            Ok(checksum)
+            checksum
         }
     }
 }