/// Implements the 6LoWPAN specification for sending IPv6 datagrams over
/// 802.15.4 packets efficiently, as detailed in RFC 6282.

use core::mem;
use core::cmp::min;
use core::result::Result;

use net::ip;
use net::ip::{IP6Header, MacAddr, IPAddr, ip6_nh};
use net::ip::{ntohs, htons, slice_to_u16, u16_to_slice};
use net::util;

#[allow(unused_variables,dead_code)]
mod iphc {
    pub const DISPATCH: [u8; 2]    = [0x60, 0x00];

    // First byte masks

    pub const TF_MASK: u8          = 0x18;
    pub const TF_TRAFFIC_CLASS: u8 = 0x08;
    pub const TF_FLOW_LABEL: u8    = 0x10;

    pub const NH: u8               = 0x04;

    pub const HLIM_MASK: u8        = 0x03;
    pub const HLIM_INLINE: u8      = 0x00;
    pub const HLIM_1: u8           = 0x01;
    pub const HLIM_64: u8          = 0x02;
    pub const HLIM_255: u8         = 0x03;

    // Second byte masks

    pub const CID: u8              = 0x80;

    pub const SAC: u8              = 0x40;

    pub const SAM_MASK: u8         = 0x30;
    pub const SAM_INLINE: u8       = 0x00;
    pub const SAM_MODE1: u8        = 0x10;
    pub const SAM_MODE2: u8        = 0x20;
    pub const SAM_MODE3: u8        = 0x30;

    pub const MULTICAST: u8        = 0x01;

    pub const DAC: u8              = 0x04;
    pub const DAM_MASK: u8         = 0x03;
    pub const DAM_INLINE: u8       = 0x00;
    pub const DAM_MODE1: u8        = 0x01;
    pub const DAM_MODE2: u8        = 0x02;
    pub const DAM_MODE3: u8        = 0x03;

    // Address compression
    pub const MAC_BASE: [u8; 8]    = [0, 0, 0, 0xff, 0xfe, 0, 0, 0];
    pub const MAC_UL: u8           = 0x02;
}

#[allow(unused_variables,dead_code)]
mod nhc {
    pub const DISPATCH_NHC: u8           = 0xe0;
    pub const DISPATCH_UDP: u8           = 0xf0;
    pub const DISPATCH_MASK: u8          = 0xf0;

    pub const EID_MASK: u8               = 0x0e;
    pub const HOP_OPTS: u8               = 0 << 1;
    pub const ROUTING: u8                = 1 << 1;
    pub const FRAGMENT: u8               = 2 << 1;
    pub const DST_OPTS: u8               = 3 << 1;
    pub const MOBILITY: u8               = 4 << 1;
    pub const IP6: u8                    = 7 << 1;

    pub const NH: u8                     = 0x01;

    pub const UDP_4BIT_PORT: u16         = 0xf0b0;
    pub const UDP_4BIT_PORT_MASK: u16    = 0xfff0;
    pub const UDP_8BIT_PORT: u16         = 0xf000;
    pub const UDP_8BIT_PORT_MASK: u16    = 0xff00;

    pub const UDP_CHECKSUM_FLAG: u8      = 0b100;
    pub const UDP_SRC_PORT_FLAG: u8      = 0b010;
    pub const UDP_DST_PORT_FLAG: u8      = 0b001;
}

#[allow(unused_variables,dead_code)]
#[derive(Copy,Clone,Debug)]
pub struct Context<'a> {
    pub prefix: &'a [u8],
    pub prefix_len: u8,
    pub id: u8,
    pub compress: bool,
}

pub trait ContextStore<'a> {
    fn get_context_from_addr(&self, ip_addr: IPAddr) -> Option<Context<'a>>;
    fn get_context_from_id(&self, ctx_id: u8) -> Option<Context<'a>>;
    fn get_context_from_prefix(&self, prefix: &[u8], prefix_len: u8) -> Option<Context<'a>>;
}

#[allow(unused_variables,dead_code)]
pub struct FragInfo {
    dummy: u8,
}

/// Computes the LoWPAN Interface Identifier from either the 16-bit short MAC or
/// the IEEE EUI-64 that is derived from the 48-bit MAC.
pub fn compute_iid(mac_addr: &MacAddr) -> [u8; 8] {
    match mac_addr {
        &MacAddr::ShortAddr(short_addr) => {
            // IID is 0000:00ff:fe00:XXXX, where XXXX is 16-bit MAC
            let mut iid: [u8; 8] = iphc::MAC_BASE;
            iid[6] = (short_addr >> 1) as u8;
            iid[7] = (short_addr & 0xff) as u8;
            iid
        },
        &MacAddr::LongAddr(long_addr) => {
            // IID is IEEE EUI-64 with universal/local bit inverted
            let mut iid: [u8; 8] = long_addr;
            iid[0] ^= iphc::MAC_UL;
            iid
        }
    }
}

/// This function writes the context bits into an IP address. Note that this
/// function must be called after the remaining bits of the IP address have
/// been set.
// NOTE: This function must always be called *after* the remaining bits
// of the address have been set, since its length is in terms of bits,
// and it "merges" the (nbits%8) context bits with the other bits.
fn set_ctx_bits_in_addr(ip_addr: &mut IPAddr, ctx: &Context) {
    ip_addr.set_prefix(&ctx.prefix, ctx.prefix_len);
}

fn is_ip6_nh_compressible(next_header: u8,
                          next_headers: &[u8]) -> Result<(bool, u8), ()> {
    match next_header {
        // IP6 encapsulated headers are always compressed
        ip6_nh::IP6 => Ok((true, 0)),
        // UDP headers are always compresed
        ip6_nh::UDP => Ok((true, 0)),
        ip6_nh::FRAGMENT
        | ip6_nh::HOP_OPTS
        | ip6_nh::ROUTING
        | ip6_nh::DST_OPTS
        | ip6_nh::MOBILITY => {
            let mut header_len: u32 = 6;
            if next_header != ip6_nh::FRAGMENT {
                if next_headers.len() < 2 {
                    return Err(());
                } else {
                    header_len += (next_headers[1] as u32) * 8;
                }
            }
            if header_len <= 255 {
                Ok((true, header_len as u8))
            } else {
                Ok((false, 0))
            }
        },
        _ => Ok((false, 0)),
    }
}

<<<<<<< HEAD
=======
fn get_compressed_nh_type(is_compressed: bool,
                          offset: &mut usize,
                          len: usize,
                          buf: &[u8]) -> Result<u8, ()> {
    let next_header_type = if is_compressed {
        // Return an error if the type is invalid
        nhc_eid_to_ip6_nh(buf[*offset+len]).ok_or(())
    // If there's no more room, return NO_NEXT
    } else if *offset+len >= buf.len() {
        Ok(ip6_nh::NO_NEXT)
    // Next header field inline
    } else {
        *offset += 1;
        Ok(buf[*offset-1])
    };
    return next_header_type;
}

>>>>>>> 580d69b6
/// Maps values of a IPv6 next header field to a corresponding LoWPAN
/// NHC-encoding extension ID
fn ip6_nh_to_nhc_eid(next_header: u8) -> Option<u8> {
    match next_header {
        ip6_nh::HOP_OPTS => Some(nhc::HOP_OPTS),
        ip6_nh::ROUTING  => Some(nhc::ROUTING),
        ip6_nh::FRAGMENT => Some(nhc::FRAGMENT),
        ip6_nh::DST_OPTS => Some(nhc::DST_OPTS),
        ip6_nh::MOBILITY => Some(nhc::MOBILITY),
        ip6_nh::IP6      => Some(nhc::IP6),
        _ => None,
    }
}

/// Maps LoWPAN NHC-encoded EIDs to the corresponding IPv6 next header
/// field value
#[allow(dead_code)]
fn nhc_to_ip6_nh(nhc: u8) -> Option<u8> {
    match nhc & nhc::DISPATCH_MASK {
        nhc::DISPATCH_NHC => match nhc & nhc::EID_MASK {
            nhc::HOP_OPTS => Some(ip6_nh::HOP_OPTS),
            nhc::ROUTING  => Some(ip6_nh::ROUTING),
            nhc::FRAGMENT => Some(ip6_nh::FRAGMENT),
            nhc::DST_OPTS => Some(ip6_nh::DST_OPTS),
            nhc::MOBILITY => Some(ip6_nh::MOBILITY),
            nhc::IP6      => Some(ip6_nh::IP6),
            _ => None,
        },
        nhc::DISPATCH_UDP => Some(ip6_nh::UDP),
        _ => None,
    }
}

pub struct LoWPAN<'a, C: ContextStore<'a> + 'a> {
    ctx_store: &'a C,
}

impl<'a, C: ContextStore<'a> + 'a> LoWPAN<'a, C> {
    pub fn new(ctx_store: &'a C) -> LoWPAN<'a, C> {
        LoWPAN { ctx_store: ctx_store }
    }

    /// Constructs a 6LoWPAN header in `buf` from the given IPv6 datagram and
    /// 16-bit MAC addresses.  Returns the number of bytes consumed from the
    /// IPv6 datagram and the number of bytes written into `buf`.
    pub fn compress(&self,
                    ip6_datagram: &[u8],
                    src_mac_addr: MacAddr,
                    dst_mac_addr: MacAddr,
                    mut buf: &mut [u8])
                    -> Result<(usize, usize), ()> {
        let ip6_header: &IP6Header = unsafe {
            mem::transmute(ip6_datagram.as_ptr())
        };
        let mut consumed: usize = mem::size_of::<IP6Header>();
        let mut next_headers: &[u8] = &ip6_datagram[consumed..];

        // The first two bytes are the LOWPAN_IPHC header
        let mut offset: usize = 2;

        // Initialize the LOWPAN_IPHC header
        buf[0..2].copy_from_slice(&iphc::DISPATCH);

        let mut src_ctx: Option<Context> = self.ctx_store
            .get_context_from_addr(ip6_header.src_addr);
        let mut dst_ctx: Option<Context> = if ip6_header.dst_addr.is_multicast() {
            let prefix_len: u8 = ip6_header.dst_addr.0[3];
            let prefix: &[u8] = &ip6_header.dst_addr.0[4..12];
            if util::verify_prefix_len(prefix, prefix_len) {
                self.ctx_store.get_context_from_prefix(prefix, prefix_len)
            } else {
                None
            }
        } else {
            self.ctx_store.get_context_from_addr(ip6_header.dst_addr)
        };

        // Do not use these contexts if they are not to be used for compression
        src_ctx = src_ctx.and_then(|ctx| if ctx.compress { Some(ctx) } else { None });
        dst_ctx = dst_ctx.and_then(|ctx| if ctx.compress { Some(ctx) } else { None });

        // Context Identifier Extension
        self.compress_cie(&src_ctx, &dst_ctx, &mut buf, &mut offset);

        // Traffic Class & Flow Label
        self.compress_tf(ip6_header, &mut buf, &mut offset);

        // Next Header
        let (mut is_nhc, mut nh_len): (bool, u8) =
            is_ip6_nh_compressible(ip6_header.next_header, next_headers)?;
        self.compress_nh(ip6_header, is_nhc, &mut buf, &mut offset);


        // Hop Limit
        self.compress_hl(ip6_header, &mut buf, &mut offset);

        // Source Address
        self.compress_src(&ip6_header.src_addr,
                          &src_mac_addr,
                          &src_ctx,
                          &mut buf,
                          &mut offset);

        // Destination Address
        if ip6_header.dst_addr.is_multicast() {
            self.compress_multicast(&ip6_header.dst_addr,
                                    &dst_ctx,
                                    &mut buf,
                                    &mut offset);
        } else {
            self.compress_dst(&ip6_header.dst_addr,
                              &dst_mac_addr,
                              &dst_ctx,
                              &mut buf,
                              &mut offset);
        }

        // Next Headers
        let mut ip6_nh_type: u8 = ip6_header.next_header;
        while is_nhc {
            match ip6_nh_type {
                ip6_nh::IP6 => {
                    // For IPv6 encapsulation, the NH bit in the NHC ID is 0
                    let nhc_header = nhc::DISPATCH_NHC | nhc::IP6;
                    buf[offset] = nhc_header;
                    offset += 1;

                    // Recursively place IPHC-encoded IPv6 after the NHC ID
                    let (encap_consumed, encap_offset) =
                        self.compress(next_headers,
                                      src_mac_addr,
                                      dst_mac_addr,
                                      &mut buf[offset..])?;
                    consumed += encap_consumed;
                    offset += encap_offset;

                    // The above recursion handles the rest of the packet
                    // headers, so we are done
                    break;
                },
                ip6_nh::UDP => {
                    let mut nhc_header = nhc::DISPATCH_UDP;

                    // Leave a space for the UDP LoWPAN_NHC byte
                    let udp_nh_offset = offset;
                    offset += 1;

                    // Compress ports and checksum
                    let udp_header = &next_headers[0..8];
                    nhc_header |= self.compress_udp_ports(udp_header,
                                                          &mut buf,
                                                          &mut offset);
                    nhc_header |= self.compress_udp_checksum(udp_header,
                                                             &mut buf,
                                                             &mut offset);

                    // Write the UDP LoWPAN_NHC byte
                    buf[udp_nh_offset] = nhc_header;
                    consumed += 8;

                    // There cannot be any more next headers after UDP
                    break;
                },
                ip6_nh::FRAGMENT
                | ip6_nh::HOP_OPTS
                | ip6_nh::ROUTING
                | ip6_nh::DST_OPTS
                | ip6_nh::MOBILITY => {
                    // The NHC EID is guaranteed not to be 0 here.
                    let mut nhc_header = nhc::DISPATCH_NHC
                        | ip6_nh_to_nhc_eid(ip6_nh_type).unwrap_or(0);
                    // next_nh_offset includes the next header field and the
                    // length byte, while nh_len does not
                    let next_nh_offset = 2 + (nh_len as usize);

                    // Determine if the next header is compressible
                    let (next_is_nhc, next_nh_len) =
                        is_ip6_nh_compressible(next_headers[0],
                                               &next_headers[next_nh_offset..])?;
                    if next_is_nhc {
                        nhc_header |= nhc::NH;
                    }

                    // Place NHC ID in buffer
                    buf[offset] = nhc_header;
                    if ip6_nh_type != ip6_nh::FRAGMENT {
                        // Fragment extension does not have a length field
                        buf[offset + 1] = nh_len;
                    }
                    offset += 2;

                    // Copy over the remaining packet data
                    for i in 0..nh_len {
                        buf[offset] = next_headers[2 + (i as usize)];
                        offset += 1;
                    }

                    ip6_nh_type = next_headers[0];
                    is_nhc = next_is_nhc;
                    nh_len = next_nh_len;
                    next_headers = &next_headers[next_nh_offset..];
                    consumed += next_nh_offset;
                },
                _ => {
                    // This case should not be reached, since is_nh_compressed
                    // is set by is_ip6_nh_compressible
                    return Err(());
                },
            }
        }

        Ok((consumed, offset))
    }

    fn compress_cie(&self,
                    src_ctx: &Option<Context>,
                    dst_ctx: &Option<Context>,
                    buf: &mut [u8],
                    offset: &mut usize) {
        let mut cie: u8 = 0;

        src_ctx.as_ref().map(|ctx| if ctx.id != 0 {
            cie |= ctx.id << 4;
        });
        dst_ctx.as_ref().map(|ctx| if ctx.id != 0 {
            cie |= ctx.id;
        });

        if cie != 0 {
            buf[1] |= iphc::CID;
            buf[*offset] = cie;
            *offset += 1;
        }
    }

    fn compress_tf(&self, ip6_header: &IP6Header, buf: &mut [u8], offset: &mut usize) {
        let ecn = ip6_header.get_ecn();
        let dscp = ip6_header.get_dscp();
        let flow = ip6_header.get_flow_label();

        let mut tf_encoding = 0;
        let old_offset = *offset;

        if dscp == 0 {
            tf_encoding |= iphc::TF_TRAFFIC_CLASS;
        } else {
            buf[*offset] = dscp;
            *offset += 1;
        }

        if flow == 0 {
            tf_encoding |= iphc::TF_FLOW_LABEL;
        } else {
            buf[*offset]     = ((flow >> 16) & 0x0f) as u8;
            buf[*offset + 1] = (flow >> 8) as u8;
            buf[*offset + 2] = flow as u8;
            *offset += 3;
        }

        if *offset != old_offset {
            buf[old_offset] |= ecn << 6;
        }
        buf[0] |= tf_encoding;
    }

    fn compress_nh(&self,
                   ip6_header: &IP6Header,
                   is_nhc: bool,
                   buf: &mut [u8],
                   offset: &mut usize) {
        if is_nhc {
            buf[0] |= iphc::NH;
        } else {
            buf[*offset] = ip6_header.next_header;
            *offset += 1;
        }
    }

    fn compress_hl(&self, ip6_header: &IP6Header, buf: &mut [u8], offset: &mut usize) {
        let hop_limit_flag = {
            match ip6_header.hop_limit {
                // Compressed
                1 => iphc::HLIM_1,
                64 => iphc::HLIM_64,
                255 => iphc::HLIM_255,
                // Uncompressed
                _ => {
                    buf[*offset] = ip6_header.hop_limit;
                    *offset += 1;
                    iphc::HLIM_INLINE
                }
            }
        };
        buf[0] |= hop_limit_flag;
    }

    // TODO: We should check to see whether context or link local compression
    // schemes gives the better compression; currently, we will always match
    // on link local even if we could get better compression through context.
    fn compress_src(&self,
                    src_ip_addr: &IPAddr,
                    src_mac_addr: &MacAddr,
                    src_ctx: &Option<Context>,
                    buf: &mut [u8],
                    offset: &mut usize) {
        if src_ip_addr.is_unspecified() {
            // SAC = 1, SAM = 00
            buf[1] |= iphc::SAC;
        } else if src_ip_addr.is_unicast_link_local() {
            // SAC = 0, SAM = 01, 10, 11
            self.compress_iid(src_ip_addr, src_mac_addr, true, buf, offset);
        } else if src_ctx.is_some() {
            // SAC = 1, SAM = 01, 10, 11
            buf[1] |= iphc::SAC;
            self.compress_iid(src_ip_addr, src_mac_addr, true, buf, offset);
        } else {
            // SAC = 0, SAM = 00
            buf[*offset..*offset + 16].copy_from_slice(&src_ip_addr.0);
            *offset += 16;
        }
    }

    // TODO: For the SAC=0, SAM=11 case, we must also consider computing the
    // address from an encapsulating IPv6 packet (e.g. when we recurse), not
    // just from a 802.15.4 frame.
    fn compress_iid(&self,
                    ip_addr: &IPAddr,
                    mac_addr: &MacAddr,
                    is_src: bool,
                    buf: &mut [u8],
                    offset: &mut usize) {
        let iid: [u8; 8] = compute_iid(mac_addr);
        if ip_addr.0[8..16] == iid {
            // SAM/DAM = 11, 0 bits
            buf[1] |= if is_src {
                iphc::SAM_MODE3
            } else {
                iphc::DAM_MODE3
            };
        } else if ip_addr.0[8..14] == iphc::MAC_BASE[0..6] {
            // SAM/DAM = 10, 16 bits
            buf[1] |= if is_src {
                iphc::SAM_MODE2
            } else {
                iphc::DAM_MODE2
            };
            buf[*offset..*offset + 2].copy_from_slice(&ip_addr.0[14..16]);
            *offset += 2;
        } else {
            // SAM/DAM = 01, 64 bits
            buf[1] |= if is_src {
                iphc::SAM_MODE1
            } else {
                iphc::DAM_MODE1
            };
            buf[*offset..*offset + 8].copy_from_slice(&ip_addr.0[8..16]);
            *offset += 8;
        }
    }

    // Compresses non-multicast destination address
    // TODO: We should check to see whether context or link local compression
    // schemes gives the better compression; currently, we will always match
    // on link local even if we could get better compression through context.
    fn compress_dst(&self,
                    dst_ip_addr: &IPAddr,
                    dst_mac_addr: &MacAddr,
                    dst_ctx: &Option<Context>,
                    buf: &mut [u8],
                    offset: &mut usize) {
        // Assumes dst_ip_addr is not a multicast address (prefix ffXX)
        if dst_ip_addr.is_unicast_link_local() {
            // Link local compression
            // M = 0, DAC = 0, DAM = 01, 10, 11
            self.compress_iid(dst_ip_addr, dst_mac_addr, false, buf, offset);
        } else if dst_ctx.is_some() {
            // Context compression
            // DAC = 1, DAM = 01, 10, 11
            buf[1] |= iphc::DAC;
            self.compress_iid(dst_ip_addr, dst_mac_addr, false, buf, offset);
        } else {
            // Full address inline
            // DAC = 0, DAM = 00
            buf[*offset..*offset + 16].copy_from_slice(&dst_ip_addr.0);
            *offset += 16;
        }
    }

    // Compresses multicast destination addresses
    fn compress_multicast(&self,
                          dst_ip_addr: &IPAddr,
                          dst_ctx: &Option<Context>,
                          buf: &mut [u8],
                          offset: &mut usize) {
        // Assumes dst_ip_addr is indeed a multicast address (prefix ffXX)
        buf[1] |= iphc::MULTICAST;
        if dst_ctx.is_some() {
            // M = 1, DAC = 1, DAM = 00
            buf[1] |= iphc::DAC;
            buf[*offset..*offset + 2].copy_from_slice(&dst_ip_addr.0[1..3]);
            buf[*offset + 2..*offset + 6].copy_from_slice(&dst_ip_addr.0[12..16]);
            *offset += 6;
        } else {
            // M = 1, DAC = 0
            if dst_ip_addr.0[1] == 0x02 && util::is_zero(&dst_ip_addr.0[2..15]) {
                // DAM = 11
                buf[1] |= iphc::DAM_MODE3;
                buf[*offset] = dst_ip_addr.0[15];
                *offset += 1;
            } else {
                if !util::is_zero(&dst_ip_addr.0[2..11]) {
                    // DAM = 00
                    buf[1] |= iphc::DAM_INLINE;
                    buf[*offset..*offset + 16].copy_from_slice(&dst_ip_addr.0);
                    *offset += 16;
                } else if !util::is_zero(&dst_ip_addr.0[11..13]) {
                    // DAM = 01, ffXX::00XX:XXXX:XXXX
                    buf[1] |= iphc::DAM_MODE1;
                    buf[*offset] = dst_ip_addr.0[1];
                    buf[*offset + 1..*offset + 6].copy_from_slice(&dst_ip_addr.0[11..16]);
                    *offset += 6;
                } else {
                    // DAM = 10, ffXX::00XX:XXXX
                    buf[1] |= iphc::DAM_MODE2;
                    buf[*offset] = dst_ip_addr.0[1];
                    buf[*offset + 1..*offset + 4].copy_from_slice(&dst_ip_addr.0[13..16]);
                    *offset += 4;
                }
            }
        }
    }

    fn compress_udp_ports(&self,
                          udp_header: &[u8],
                          buf: &mut [u8],
                          offset: &mut usize) -> u8 {
        let src_port: u16 = ntohs(slice_to_u16(&udp_header[0..2]));
        let dst_port: u16 = ntohs(slice_to_u16(&udp_header[2..4]));

        let mut udp_port_nhc = 0;
        if (src_port & nhc::UDP_4BIT_PORT_MASK) == nhc::UDP_4BIT_PORT
            && (dst_port & nhc::UDP_4BIT_PORT_MASK) == nhc::UDP_4BIT_PORT {
            // Both can be compressed to 4 bits
            udp_port_nhc |= nhc::UDP_SRC_PORT_FLAG | nhc::UDP_DST_PORT_FLAG;
            // This should compress the ports to a single 8-bit value,
            // with the source port before the destination port
            buf[*offset] = (((src_port & !nhc::UDP_4BIT_PORT_MASK) << 4)
                           | (dst_port & !nhc::UDP_4BIT_PORT_MASK)) as u8;
            *offset += 1;
        } else if (src_port & nhc::UDP_8BIT_PORT_MASK) == nhc::UDP_8BIT_PORT {
            // Source port compressed to 8 bits, destination port uncompressed
            udp_port_nhc |= nhc::UDP_SRC_PORT_FLAG;
            buf[*offset] = (src_port & !nhc::UDP_8BIT_PORT_MASK) as u8;
            u16_to_slice(htons(dst_port), &mut buf[*offset + 1..*offset + 3]);
            *offset += 3;
        } else if (dst_port & nhc::UDP_8BIT_PORT_MASK) == nhc::UDP_8BIT_PORT {
            udp_port_nhc |= nhc::UDP_DST_PORT_FLAG;
            u16_to_slice(htons(src_port), &mut buf[*offset..*offset + 2]);
            buf[*offset + 3] = (dst_port & !nhc::UDP_8BIT_PORT_MASK) as u8;
            *offset += 3;
        } else {
            buf[*offset..*offset + 4].copy_from_slice(&udp_header[0..4]);
            *offset += 4;
        }
        return udp_port_nhc;
    }

    fn compress_udp_checksum(&self,
                             udp_header: &[u8],
                             buf: &mut [u8],
                             offset: &mut usize) -> u8 {
        // TODO: Checksum is always inline, elision is currently not supported
        buf[*offset] = udp_header[6];
        buf[*offset + 1] = udp_header[7];
        *offset += 2;
        // Inline checksum corresponds to the 0 flag
        0
    }

    /// Decodes the compressed header into a full IPv6 header given the 16-bit
    /// MAC addresses. `buf` is expected to be a slice starting from the
    /// beginning of the IP header.  Returns the number of bytes taken up by the
    /// header, so the remaining bytes are the payload. Also returns an optional
    /// `FragInfo` containing the datagram tag and fragmentation offset if this
    /// packet is part of a set of fragments.
    #[allow(unused_variables,dead_code)]
    pub fn decompress(&self,
                      buf: &[u8],
                      src_mac_addr: MacAddr,
                      dst_mac_addr: MacAddr,
                      mut out_buf: &mut [u8])
                      -> Result<(usize, usize), ()> {
        // Get the LOWPAN_IPHC header (the first two bytes are the header)
        let iphc_header_1: u8 = buf[0];
        let iphc_header_2: u8 = buf[1];
        let mut offset: usize = 2;

        let mut ip6_header: &mut IP6Header = unsafe {
            mem::transmute(out_buf.as_mut_ptr())
        };
        let mut bytes_written: usize = mem::size_of::<IP6Header>();
        *ip6_header = IP6Header::new();

<<<<<<< HEAD
        // Decompress CID and CIE fields if they exist
        let (src_ctx, dst_ctx) =
            self.decompress_cie(iphc_header_1, &buf, &mut offset)?;
=======
        // Decompress CIE and get context
        let (sci,dci) = self.decompress_cie(iphc_header_1, &buf, &mut offset);

        // Note that, since context with id 0 must *always* exist, we can unwrap
        // it directly.
        let src_context = self.ctx_store.get_context_from_id(sci).ok_or(())?;
        let dst_context = self.ctx_store.get_context_from_id(dci).ok_or(())?;
>>>>>>> 580d69b6

        // Traffic Class & Flow Label
        self.decompress_tf(&mut ip6_header, iphc_header_1, &buf, &mut offset);

<<<<<<< HEAD
        // Next Header
=======
        // Next header
>>>>>>> 580d69b6
        let (mut is_nhc, mut next_header) = self.decompress_nh(iphc_header_1,
                                                               &buf,
                                                               &mut offset);

        // Decompress hop limit field
        self.decompress_hl(&mut ip6_header, iphc_header_1, &buf, &mut offset)?;

        // Decompress source address
        self.decompress_src(&mut ip6_header, iphc_header_2,
<<<<<<< HEAD
                            &src_mac_addr, &src_ctx, &buf, &mut offset);

        // Decompress destination address
        if (iphc_header_2 & iphc::MULTICAST) != 0 {
            self.decompress_multicast(&mut ip6_header, iphc_header_2, &dst_ctx,
                                      &buf, &mut offset);
        } else {
            self.decompress_dst(&mut ip6_header, iphc_header_2,
                                &dst_mac_addr, &dst_ctx, &buf, &mut offset);
=======
                            &src_mac_addr, &src_context, &buf, &mut offset)?;

        // Decompress destination address
        if (iphc_header_2 & iphc::MULTICAST) != 0 {
            self.decompress_multicast(&mut ip6_header, iphc_header_2, &dst_context,
                                      &buf, &mut offset)?;
        } else {
            self.decompress_dst(&mut ip6_header, iphc_header_2,
                                &dst_mac_addr, &dst_context, &buf, &mut offset)?;
>>>>>>> 580d69b6
        }

        // Note that next_header is already set only if is_nhc is false
        if is_nhc {
            next_header = nhc_to_ip6_nh(buf[offset]).ok_or(())?;
        }
        ip6_header.set_next_header(next_header);
        // While the next header is still compressed
        // Note that at each iteration, offset points to the NHC header field
        // and next_header refers to the type of this field.
        while is_nhc {
            // Advance past the LoWPAN NHC byte
            let nhc_header = buf[offset];
            offset += 1;

            // Scoped mutable borrow of out_buf
            let mut next_headers: &mut [u8] = &mut out_buf[bytes_written..];

            match next_header {
                ip6_nh::IP6 => {
                    let (encap_written, encap_processed) =
                        self.decompress(&buf[offset..],
                                        src_mac_addr,
                                        dst_mac_addr,
                                        &mut next_headers[bytes_written..])?;
                    bytes_written += encap_written;
                    offset += encap_processed;
                    break;
                },
                ip6_nh::UDP => {
                    // UDP length includes UDP header and data in bytes
                    let udp_length = (8 + (buf.len() - offset)) as u16;
                    // Decompress UDP header fields
                    let (src_port, dst_port) =
                        self.decompress_udp_ports(nhc_header,
                                                  &buf,
                                                  &mut offset);
                    let udp_checksum =
                        self.decompress_udp_checksum(nhc_header,
                                                     &buf,
                                                     &mut offset)?;

                    // Fill in uncompressed UDP header
                    u16_to_slice(htons(src_port), &mut next_headers[0..2]);
                    u16_to_slice(htons(dst_port), &mut next_headers[2..4]);
                    u16_to_slice(htons(udp_length), &mut next_headers[4..6]);
                    u16_to_slice(udp_checksum, &mut next_headers[6..8]);

                    bytes_written += 8;
                    break;
                },
                ip6_nh::FRAGMENT
                | ip6_nh::HOP_OPTS
                | ip6_nh::ROUTING
                | ip6_nh::DST_OPTS
                | ip6_nh::MOBILITY => {
                    // True if the next header is also compressed
                    is_nhc = (nhc_header & nhc::NH) != 0;

                    // len is the number of octets following the length field
                    let len = buf[offset] as usize;
                    offset += 1;

                    // Check that there is a next header in the buffer,
                    // which must be the case if the last next header specifies
                    // NH = 1
                    if offset + len >= buf.len() {
                        return Err(());
                    }

                    // Length in 8-octet units after the first 8 octets
                    // (per the IPv6 ext hdr spec)
                    let mut hdr_len_field = (len - 6) / 8;
                    if (len - 6) % 8 != 0 {
                        hdr_len_field += 1;
                    }
<<<<<<< HEAD

                    // Gets the type of the subsequent next header.  If is_nhc
                    // is true, there must be a LoWPAN NHC header byte,
                    // otherwise there is either an uncompressed next header.
                    next_header = if is_nhc {
                        // The next header is LoWPAN NHC-compressed
                        nhc_to_ip6_nh(buf[offset + len]).ok_or(())?
                    } else {
                        // The next header is uncompressed
                        buf[offset + len]
                    };

                    // Fill in the extended header in uncompressed IPv6 format
                    next_headers[0] = next_header;
                    next_headers[1] = hdr_len_field as u8;
                    // Copies over the remaining options.
                    next_headers[2..2 + len]
                        .copy_from_slice(&buf[offset..offset + len]);
=======
                    // Gets the type of the subsequent next header. Note that
                    // if is_nhc is true, then it is an error to not have a 
                    // next header.
                    next_header = get_compressed_nh_type(is_nhc, &mut offset, len, &buf)?;
                    next_headers[bytes_written] = next_header;
                    next_headers[bytes_written+1] = hdr_len_field as u8;
                    bytes_written += 2;
                    // This copies over the remaining options etc.
                    next_headers[bytes_written..bytes_written+len]
                        .copy_from_slice(&buf[offset..offset+len]);
>>>>>>> 580d69b6

                    // Fill in padding
                    let pad_bytes = hdr_len_field * 8 - len + 6;
                    if pad_bytes == 1 {
                        // Pad1
                        next_headers[2 + len] = 0;
                    } else {
                        // PadN, 2 <= pad_bytes <= 7
                        next_headers[2 + len] = 1;
                        next_headers[2 + len + 1] = pad_bytes as u8 - 2;
                        for i in 2..pad_bytes {
                            next_headers[2 + len + i] = 0;
                        }
                    }

                    bytes_written += 8 + hdr_len_field * 8;
                    offset += len;
                },
                _ => {
                    // This should be unreachable
                    return Err(());
                },
            }
        }

        // IPv6 header length field is the size of the IPv6 payload, including
        // extension headers. This will be the number of bytes not consumed from
        // the raw LoWPAN-compresed buffer + the number of bytes written that
        // were not the IPv6 header
        let total_len = (buf.len() - offset)
                        + (bytes_written - mem::size_of::<IP6Header>());
        ip6_header.payload_len = ip::htons(total_len as u16);
        Ok((bytes_written, offset))
    }

    fn decompress_cie(&self,
                      iphc_header: u8,
                      buf: &[u8],
                      offset: &mut usize) -> Result<(Context, Context), ()> {
        let mut sci = 0;
        let mut dci = 0;
        if iphc_header & iphc::CID != 0 {
            sci = buf[*offset] >> 4;
            dci = buf[*offset] & 0xf;
            *offset += 1;
        }
        // Since context with id 0 must *always* exist, we can unwrap it
        // directly.
        return Ok((self.ctx_store.get_context_from_id(sci).ok_or(())?,
                   self.ctx_store.get_context_from_id(dci).ok_or(())?));
    }

    // TODO: Check
    fn decompress_tf(&self,
                     ip6_header: &mut IP6Header,
                     iphc_header: u8,
                     buf: &[u8],
                     offset: &mut usize) {
        let fl_compressed = (iphc_header & iphc::TF_FLOW_LABEL) != 0;
        let tc_compressed = (iphc_header & iphc::TF_TRAFFIC_CLASS) != 0;

        let mut ecn: u8 = 0;
        let mut dscp: u8 = 0;

        // Determine ECN and DSCP separately, they are in a different order.
        if fl_compressed || tc_compressed {
            ecn = buf[*offset] >> 6;
        }
        if !tc_compressed {
            dscp = buf[*offset] & 0b111111;
            *offset += 1;
        }
        ip6_header.set_ecn(ecn);
        ip6_header.set_dscp(dscp);

        // Flow label is always in the same bit position relative to the last
        // three bytes in the inline fields
        if fl_compressed {
            ip6_header.set_flow_label(0);
        } else {
            let flow = (((buf[*offset] & 0x0f) as u32) << 16)
                       | ((buf[*offset+1] as u32) << 8)
                       | (buf[*offset+2] as u32);
            *offset += 3;
            ip6_header.set_flow_label(flow);
        }
    }

    fn decompress_nh(&self,
                     iphc_header: u8,
                     buf: &[u8],
                     offset: &mut usize) -> (bool, u8) {
        let is_nhc = (iphc_header & iphc::NH) != 0;
        let mut next_header: u8 = 0;
        if !is_nhc {
            next_header = buf[*offset];
            *offset += 1;
        }
        return (is_nhc, next_header);
    }

    fn decompress_hl(&self, 
                     ip6_header: &mut IP6Header,
                     iphc_header: u8,
                     buf: &[u8],
                     offset: &mut usize) -> Result<(), ()> {
        // TODO: Does this match work?
        let hop_limit = match iphc_header & iphc::HLIM_MASK {
            iphc::HLIM_1      => 1,
            iphc::HLIM_64     => 64,
            iphc::HLIM_255    => 255,
            iphc::HLIM_INLINE => {
                *offset +=1;
                buf[*offset-1]
            },
            // This case is unreachable
            _                 => {
                return Err(());
            },
        };
        ip6_header.set_hop_limit(hop_limit);
        Ok(())
    }

    fn decompress_src(&self,
                      ip6_header: &mut IP6Header,
                      iphc_header: u8,
                      mac_addr: &MacAddr,
                      ctx: &Context, // Must be non-null
                      buf: &[u8],
                      offset: &mut usize) -> Result<(), ()> {
        let uses_context = (iphc_header & iphc::SAC) != 0;
        let sam_mode = iphc_header & iphc::SAM_MASK;
        // The UNSPECIFIED address ::
        if uses_context && sam_mode == iphc::SAM_INLINE {
            // The default src_addr is already unspecified
        } else if uses_context {
            self.decompress_iid_context(sam_mode,
                                        &mut ip6_header.src_addr,
                                        mac_addr,
                                        ctx,
                                        buf,
                                        offset)?;
        } else {
            self.decompress_iid_no_context(sam_mode,
                                           &mut ip6_header.src_addr,
                                           mac_addr,
                                           buf,
                                           offset)?;
        }
        Ok(())
    }

    fn decompress_dst(&self,
                      ip6_header: &mut IP6Header,
                      iphc_header: u8,
                      mac_addr: &MacAddr,
                      ctx: &Context, // Must be non-null
                      buf: &[u8],
                      offset: &mut usize) -> Result<(), ()> {
        let uses_context = (iphc_header & iphc::DAC) != 0;
        let dam_mode = iphc_header & iphc::DAM_MASK;
        if uses_context && dam_mode == iphc::DAM_INLINE {
            // This is a reserved address
            return Err(());
        } else if uses_context {
            self.decompress_iid_context(dam_mode,
                                        &mut ip6_header.dst_addr,
                                        mac_addr,
                                        ctx,
                                        buf,
                                        offset)?;
        } else {
            self.decompress_iid_no_context(dam_mode,
                                           &mut ip6_header.dst_addr,
                                           mac_addr,
                                           buf,
                                           offset)?;
        }
        Ok(())
    }

    fn decompress_multicast(&self,
                            ip6_header: &mut IP6Header,
                            iphc_header: u8,
                            ctx: &Context,
                            buf: &[u8],
                            offset: &mut usize) -> Result<(), ()> {
        let uses_context = (iphc_header & iphc::DAC) != 0;
        let dam_mode = iphc_header & iphc::DAM_MASK;
        let mut ip_addr: &mut IPAddr = &mut ip6_header.dst_addr;
        if uses_context {
            match dam_mode {
                iphc::DAM_INLINE => {
                    // ffXX:XX + plen + pfx64 + XXXX:XXXX
                    // We want to copy over at most 8 bytes
                    let prefix_bytes = min(((ctx.prefix_len + 7) / 8) as usize, 8);
                    ip_addr.0[0] = 0xff;
                    ip_addr.0[1] = buf[*offset];
                    ip_addr.0[2] = buf[*offset+1];
                    ip_addr.0[3] = ctx.prefix_len;
                    // Zero out memory so that if prefix_bytes < 8, the prefix
                    // is zero-padded
                    ip_addr.0[4..12].copy_from_slice(&[0; 8]);
                    ip_addr.0[4..4 + prefix_bytes]
                        .copy_from_slice(&ctx.prefix[0..prefix_bytes]);
                    ip_addr.0[12..16].copy_from_slice(&buf[*offset + 2..*offset + 4]);
                    *offset += 6;
                },
                _ => {
                    // No other options supported
                    return Err(());
                },
            }
        } else {
            match dam_mode {
                // Full multicast address carried inline
                iphc::DAM_INLINE => {
                    ip_addr.0.copy_from_slice(&buf[*offset..*offset + 16]);
                    *offset += 16;
                },
                // ffXX::00XX:XXXX:XXXX
                iphc::DAM_MODE1  => {
                    ip_addr.0[0] = 0xff;
                    ip_addr.0[1] = buf[*offset];
                    *offset += 1;
                    ip_addr.0[11..16].copy_from_slice(&buf[*offset..*offset + 5]);
                    *offset += 5;
                },
                // ffXX::00XX:XXXX
                iphc::DAM_MODE2  => {
                    ip_addr.0[0] = 0xff;
                    ip_addr.0[1] = buf[*offset];
                    *offset += 1;
                    ip_addr.0[13..16].copy_from_slice(&buf[*offset..*offset + 3]);
                    *offset += 3;
                },
                // ff02::00XX
                iphc::DAM_MODE3  => {
                    ip_addr.0[0] = 0xff;
                    ip_addr.0[1] = 0x02;
                    ip_addr.0[15] = buf[*offset];
                    *offset += 1;
                },
                _ => {
                    // Unreachable error case
                    return Err(());
                },
            }
        }
        Ok(())
    }

    fn decompress_iid_no_context(&self,
                                 addr_mode: u8,
                                 ip_addr: &mut IPAddr,
                                 mac_addr: &MacAddr,
                                 buf: &[u8],
                                 offset: &mut usize) -> Result<(), ()> {
        let mode = addr_mode & (iphc::SAM_MASK | iphc::DAM_MASK);
        match mode {
            // SAM = 00, DAM = 00; address carried inline
            iphc::SAM_INLINE /* | iphc::DAM_INLINE */ => {
                ip_addr.0.copy_from_slice(&buf);
                *offset += 16;
            },
            // First 64-bits link local prefix, remaining 64 bits carried inline
            iphc::SAM_MODE1 | iphc::DAM_MODE1 => {
                ip_addr.set_unicast_link_local();
                ip_addr.0[8..16].copy_from_slice(&buf[*offset..*offset + 8]);
                *offset += 8;
            },
            // First 112 bits elided; First 64 bits link-local prefix, remaining
            // 64 bits are 0000:00ff:fe00:XXXX
            iphc::SAM_MODE2 | iphc::DAM_MODE2 => {
                ip_addr.set_unicast_link_local();
                ip_addr.0[8..16].copy_from_slice(&iphc::MAC_BASE);
                ip_addr.0[14..16].copy_from_slice(&buf[*offset..*offset + 2]);
                *offset += 2;
            },
            // Address fully elided. First 64 bits link-local prefix, remaining
            // 64 bits computed from encapsulating header.
            iphc::SAM_MODE3 | iphc::DAM_MODE3 => {
                ip_addr.set_unicast_link_local();
                ip_addr.0[8..16].copy_from_slice(&compute_iid(mac_addr));
            },
            // Unreachable error case
            _ => { 
                return Err(());
            },
        }
        Ok(())
    }

    fn decompress_iid_context(&self,
                              addr_mode: u8,
                              ip_addr: &mut IPAddr,
                              mac_addr: &MacAddr,
                              ctx: &Context, // Must be non-null
                              buf: &[u8],
                              offset: &mut usize) -> Result<(), ()> {
        let mode = addr_mode & (iphc::SAM_MASK | iphc::DAM_MASK);
        match mode {
            // SAM = 00, DAM = 00; address equals :: or reserved
            iphc::SAM_INLINE /* | iphc::DAM_INLINE */ => {
                // This case should be handled separately by the callers,
                // as the behavior differs between source and destination
                // addresses
                return Err(());
            },
            // 64 bits; context information always used
            iphc::SAM_MODE1 | iphc::DAM_MODE1 => {
                ip_addr.0[8..16].copy_from_slice(&buf[*offset..*offset+8]);
                *offset += 8;
            },
            // 16 bits inline; any IID bits not covered by context are taken
            // from IID mapping
            iphc::SAM_MODE2 | iphc::DAM_MODE2 => {
                ip_addr.0[8..16].copy_from_slice(&iphc::MAC_BASE);
                ip_addr.0[14..16].copy_from_slice(&buf[*offset..*offset+2]);
                *offset += 2;
            },
            // Address elided, derived using context + encapsulating header
            iphc::SAM_MODE3 | iphc::DAM_MODE3 => {
                let iid = compute_iid(mac_addr);
                ip_addr.0[8..16].copy_from_slice(&iid[0..8]);
            },
            // Unrechable; error case
            _ => {
                return Err(());
            },
        }
        // Note that we copy the non-context bits into the ip_addr first, as
        // we must always use the context bits
        set_ctx_bits_in_addr(ip_addr, ctx);
        Ok(())
    }

    fn decompress_udp_ports(&self,
                            udp_nhc: u8,
                            buf: &[u8],
                            offset: &mut usize) -> (u16, u16) {
        let src_compressed = (udp_nhc & nhc::UDP_SRC_PORT_FLAG) != 0;
        let dst_compressed = (udp_nhc & nhc::UDP_DST_PORT_FLAG) != 0;

        let src_port: u16;
        let dst_port: u16;
        if src_compressed && dst_compressed {
            // Both src and dst are compressed to 4 bits
            let src_short = ((buf[*offset] >> 4) & 0xf) as u16;
            let dst_short = (buf[*offset] & 0xf) as u16;
            src_port = nhc::UDP_4BIT_PORT | src_short;
            dst_port = nhc::UDP_4BIT_PORT | dst_short;
            *offset += 1;
        } else if src_compressed {
            // Source port is compressed to 8 bits
            src_port = nhc::UDP_8BIT_PORT | (buf[*offset] as u16);
            // Destination port is uncompressed
            dst_port = ntohs(slice_to_u16(&buf[*offset + 1..*offset + 3]));
            *offset += 3;
        } else if dst_compressed {
            // Source port is uncompressed
            src_port = ntohs(slice_to_u16(&buf[*offset..*offset + 2]));
            // Destination port is compressed to 8 bits
            dst_port = nhc::UDP_8BIT_PORT | (buf[*offset + 2] as u16);
            *offset += 3;
        } else {
            // Both ports are uncompressed
            src_port = ntohs(slice_to_u16(&buf[*offset..*offset + 2]));
            dst_port = ntohs(slice_to_u16(&buf[*offset + 2..*offset + 4]));
            *offset += 4;
        }
        (src_port, dst_port)
    }

    fn decompress_udp_checksum(&self,
                               udp_nhc: u8,
                               buf: &[u8],
                               offset: &mut usize) -> Result<u16, ()> {
        if udp_nhc & nhc::UDP_CHECKSUM_FLAG != 0 {
            // UDP checksum elision is not supported
            Err(())
        } else {
            let checksum = slice_to_u16(&buf[*offset..*offset + 2]);
            *offset += 2;
            Ok(checksum)
        }
    }
}<|MERGE_RESOLUTION|>--- conflicted
+++ resolved
@@ -160,27 +160,6 @@
     }
 }
 
-<<<<<<< HEAD
-=======
-fn get_compressed_nh_type(is_compressed: bool,
-                          offset: &mut usize,
-                          len: usize,
-                          buf: &[u8]) -> Result<u8, ()> {
-    let next_header_type = if is_compressed {
-        // Return an error if the type is invalid
-        nhc_eid_to_ip6_nh(buf[*offset+len]).ok_or(())
-    // If there's no more room, return NO_NEXT
-    } else if *offset+len >= buf.len() {
-        Ok(ip6_nh::NO_NEXT)
-    // Next header field inline
-    } else {
-        *offset += 1;
-        Ok(buf[*offset-1])
-    };
-    return next_header_type;
-}
-
->>>>>>> 580d69b6
 /// Maps values of a IPv6 next header field to a corresponding LoWPAN
 /// NHC-encoding extension ID
 fn ip6_nh_to_nhc_eid(next_header: u8) -> Option<u8> {
@@ -684,28 +663,14 @@
         let mut bytes_written: usize = mem::size_of::<IP6Header>();
         *ip6_header = IP6Header::new();
 
-<<<<<<< HEAD
         // Decompress CID and CIE fields if they exist
         let (src_ctx, dst_ctx) =
             self.decompress_cie(iphc_header_1, &buf, &mut offset)?;
-=======
-        // Decompress CIE and get context
-        let (sci,dci) = self.decompress_cie(iphc_header_1, &buf, &mut offset);
-
-        // Note that, since context with id 0 must *always* exist, we can unwrap
-        // it directly.
-        let src_context = self.ctx_store.get_context_from_id(sci).ok_or(())?;
-        let dst_context = self.ctx_store.get_context_from_id(dci).ok_or(())?;
->>>>>>> 580d69b6
 
         // Traffic Class & Flow Label
         self.decompress_tf(&mut ip6_header, iphc_header_1, &buf, &mut offset);
 
-<<<<<<< HEAD
         // Next Header
-=======
-        // Next header
->>>>>>> 580d69b6
         let (mut is_nhc, mut next_header) = self.decompress_nh(iphc_header_1,
                                                                &buf,
                                                                &mut offset);
@@ -715,27 +680,15 @@
 
         // Decompress source address
         self.decompress_src(&mut ip6_header, iphc_header_2,
-<<<<<<< HEAD
-                            &src_mac_addr, &src_ctx, &buf, &mut offset);
+                            &src_mac_addr, &src_ctx, &buf, &mut offset)?;
 
         // Decompress destination address
         if (iphc_header_2 & iphc::MULTICAST) != 0 {
             self.decompress_multicast(&mut ip6_header, iphc_header_2, &dst_ctx,
-                                      &buf, &mut offset);
+                                      &buf, &mut offset)?;
         } else {
             self.decompress_dst(&mut ip6_header, iphc_header_2,
-                                &dst_mac_addr, &dst_ctx, &buf, &mut offset);
-=======
-                            &src_mac_addr, &src_context, &buf, &mut offset)?;
-
-        // Decompress destination address
-        if (iphc_header_2 & iphc::MULTICAST) != 0 {
-            self.decompress_multicast(&mut ip6_header, iphc_header_2, &dst_context,
-                                      &buf, &mut offset)?;
-        } else {
-            self.decompress_dst(&mut ip6_header, iphc_header_2,
-                                &dst_mac_addr, &dst_context, &buf, &mut offset)?;
->>>>>>> 580d69b6
+                                &dst_mac_addr, &dst_ctx, &buf, &mut offset)?;
         }
 
         // Note that next_header is already set only if is_nhc is false
@@ -812,7 +765,6 @@
                     if (len - 6) % 8 != 0 {
                         hdr_len_field += 1;
                     }
-<<<<<<< HEAD
 
                     // Gets the type of the subsequent next header.  If is_nhc
                     // is true, there must be a LoWPAN NHC header byte,
@@ -831,18 +783,6 @@
                     // Copies over the remaining options.
                     next_headers[2..2 + len]
                         .copy_from_slice(&buf[offset..offset + len]);
-=======
-                    // Gets the type of the subsequent next header. Note that
-                    // if is_nhc is true, then it is an error to not have a 
-                    // next header.
-                    next_header = get_compressed_nh_type(is_nhc, &mut offset, len, &buf)?;
-                    next_headers[bytes_written] = next_header;
-                    next_headers[bytes_written+1] = hdr_len_field as u8;
-                    bytes_written += 2;
-                    // This copies over the remaining options etc.
-                    next_headers[bytes_written..bytes_written+len]
-                        .copy_from_slice(&buf[offset..offset+len]);
->>>>>>> 580d69b6
 
                     // Fill in padding
                     let pad_bytes = hdr_len_field * 8 - len + 6;
