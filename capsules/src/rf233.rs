<<<<<<< HEAD
=======
//! Driver for sending 802.15.4 packets with an Atmel RF233.
//!
//! This implementation is completely non-blocking. This means that the state
//! machine is somewhat complex, as it must interleave interrupt handling with
//! requests and radio state management. See the SPI `read_write_done` handler
//! for details.
//!
//! To do items:
//!
//! - Support TX power control
//! - Support channel selection
//! - Support link-layer acknowledgements
//
// Author: Philip Levis
// Date: Jan 12 2017
//
>>>>>>> 74557fd0

#![allow(unused_parens)]

use core::cell::Cell;
use kernel::ReturnCode;
use kernel::common::take_cell::TakeCell;
use kernel::hil::gpio;
use kernel::hil::radio;
use kernel::hil::spi;
use rf233_const::*;

const INTERRUPT_ID: usize = 0x2154;

#[allow(non_camel_case_types, dead_code)]
#[derive(Copy, Clone, PartialEq)]
enum InternalState {
    // There are 6 high-level states:
    // START -- the initialization sequence
    // ON    -- turning the radio on to receive
    // READY -- waiting to receive packets
    // RX    -- receiving a packet
    // TX    -- transmitting a packet
    // CONFIG -- reconfiguring the radio
    START,
    START_PART_READ,
    START_STATUS_READ,
    START_TURNING_OFF,
    START_CTRL1_SET,
    START_CCA_SET,
    START_PWR_SET,
    START_CTRL2_SET,
    START_IRQMASK_SET,
    START_XAH1_SET,
    START_XAH0_SET,
    START_PANID0_SET,
    START_PANID1_SET,
    START_IEEE0_SET,
    START_IEEE1_SET,
    START_IEEE2_SET,
    START_IEEE3_SET,
    START_IEEE4_SET,
    START_IEEE5_SET,
    START_IEEE6_SET,
    START_IEEE7_SET,
    START_SHORT0_SET,
    START_SHORT1_SET,
    START_CSMA_0_SEEDED,
    START_CSMA_1_SEEDED,
    START_RPC_SET,

    // Radio is configured, turning it on.
    ON_STATUS_READ,
    ON_PLL_WAITING,
    ON_PLL_SET,

    // Radio is in the RX_AACK_ON state, ready to receive packets.
    READY,

    // States that transition the radio to and from SLEEP
    SLEEP_TRX_OFF,
    SLEEP,
    SLEEP_WAKE,

    // States pertaining to packet transmission.
    // Note that this state machine can be aborted due to
    // an incoming packet; self.transmitting keeps track
    // of whether a transmission is pending.
    TX_STATUS_PRECHECK1,
    TX_WRITING_FRAME,
    TX_WRITING_FRAME_DONE,
    TX_STATUS_PRECHECK2,
    TX_PLL_START,
    TX_PLL_WAIT,
    TX_ARET_ON,
    TX_TRANSMITTING,
    TX_READ_ACK,
    TX_DONE,
    TX_RETURN_TO_RX,

    // This state denotes we began a transmission, but
    // before we could transition to PLL_ON a packet began
    // to be received. When we handle the initial RX interrupt,
    // we'll transition to the correct state. We can't return to READY
    // because we need to block other operations.
    TX_PENDING,

    // Intermediate states when committing configuration from RAM
    // to the chiP; short address, PAN address, tx power and channel
    CONFIG_SHORT0_SET,
    CONFIG_SHORT1_SET,
    CONFIG_PAN0_SET,
    CONFIG_PAN1_SET,
    CONFIG_IEEE0_SET,
    CONFIG_IEEE1_SET,
    CONFIG_IEEE2_SET,
    CONFIG_IEEE3_SET,
    CONFIG_IEEE4_SET,
    CONFIG_IEEE5_SET,
    CONFIG_IEEE6_SET,
    CONFIG_IEEE7_SET,
    CONFIG_POWER_SET,
    CONFIG_DONE,

    // RX is a short-lived state for when software has detected
    // the chip is receiving a packet (by internal state) but has
    // not received the interrupt yet. I.e., the SFD has been
    // received but not the rest of the packet yet.
    RX,
    // The packet has been successfully received
    RX_TURNING_OFF,       // Disabling packet reception
    RX_READY_TO_READ,     // Reception disabled, handle interrupt and start reading
    RX_START_READING,     // Starting to read a packet out of the radio
    RX_READING_FRAME_LEN, // We've read the length of the frame
    RX_READING_FRAME_LEN_DONE,
    RX_READING_FRAME,      // Reading the packet out of the radio
    RX_READING_FRAME_DONE, // Now read a register to verify FCS
    RX_READING_FRAME_FCS_DONE,
    RX_ENABLING_RECEPTION, // Re-enabling reception
}

// There are two tricky parts to this capsule: buffer management
// and the finite state machine.
//
// Buffer management is tricky because the implementation tries to
// minimize the different buffers it uses. It needs to be able to send
// 2-byte register reads and writes on initialization. So it needs 2
// 2-byte buffers for these. When it is transmitting a packet, it
// performs one long write over SPI to move the packet to the radio.
// It needs a read buffer of equal length so it can check the radio
// state.  Similarly, when it reads a packet out of RAM into a buffer,
// it needs an equal length buffer for the SPI write. Finally, it
// needs a buffer to receive packets into, so it doesn't drop a packet
// just because an application didn't read in time. Therefore, the
// structure needs four buffers: 2 2-byte buffers and two
// packet-length buffers.  Since the SPI callback does not distinguish
// which buffers are being used, the read_write_done callback checks
// which state the stack is in and places the buffers back
// accodingly. A bug here would mean a memory leak and later panic
// when a buffer that should be present has been lost.
//
// The finite state machine is tricky for two reasons. First, the
// radio can issue an interrupt at any time, and the stack handles the
// interrupt (clearing it) by reading the IRQ_STATUS
// register. Therefore, when an interrupt occurs, the next SPI
// operation needs to read IRQ_STATUS (and potentially change
// self.state) before returning to the main state
// machine. self.interrupt_pending indicates if an interrupt has fired
// and therefore must be handled by reading IRQ_STATUS and acting
// accordingly. self.interrupt_handling indicates that a read of
// IRQ_STATUS is pending and so the read_write_done should enact state
// transitions based on the interrupt.
//
// Second, it is possible that a packet starts arriving while the
// stack is preparing a transmission. In this case, the transmission
// needs to be aborted, but restarted once the reception
// completes. The stack keeps track of this with self.transmitting.
// The final state before transmission is TX_ARET_ON; the next step is
// to start transmission. If a start-of-frame interrupt is handled at
// any point in the TX state machine, the stack moves to the RX state
// and waits for the interrupt specifying the entire packet has been
// received.

pub struct RF233<'a, S: spi::SpiMasterDevice + 'a> {
    spi: &'a S,
    radio_on: Cell<bool>,
    transmitting: Cell<bool>,
    receiving: Cell<bool>,
    spi_busy: Cell<bool>,
    crc_valid: Cell<bool>,
    interrupt_handling: Cell<bool>,
    interrupt_pending: Cell<bool>,
    config_pending: Cell<bool>,
    sleep_pending: Cell<bool>,
    wake_pending: Cell<bool>,
    power_client_pending: Cell<bool>,
    reset_pin: &'a gpio::Pin,
    sleep_pin: &'a gpio::Pin,
    irq_pin: &'a gpio::Pin,
    irq_ctl: &'a gpio::PinCtl,
    state: Cell<InternalState>,
    tx_buf: TakeCell<'static, [u8]>,
    rx_buf: TakeCell<'static, [u8]>,
    tx_len: Cell<u8>,
    tx_client: Cell<Option<&'static radio::TxClient>>,
    rx_client: Cell<Option<&'static radio::RxClient>>,
    cfg_client: Cell<Option<&'static radio::ConfigClient>>,
    power_client: Cell<Option<&'static radio::PowerClient>>,
    addr: Cell<u16>,
    addr_long: Cell<[u8; 8]>,
    pan: Cell<u16>,
    tx_power: Cell<i8>,
    channel: Cell<u8>,
    spi_rx: TakeCell<'static, [u8]>,
    spi_tx: TakeCell<'static, [u8]>,
    spi_buf: TakeCell<'static, [u8]>,
}

fn setting_to_power(setting: u8) -> i8 {
    match setting {
        0x00 => 4,
        0x01 => 4,
        0x02 => 3,
        0x03 => 3,
        0x04 => 2,
        0x05 => 2,
        0x06 => 1,
        0x07 => 0,
        0x08 => -1,
        0x09 => -2,
        0x0A => -3,
        0x0B => -4,
        0x0C => -6,
        0x0D => -8,
        0x0E => -12,
        0x0F => -17,
        _ => -127,
    }
}

fn power_to_setting(power: i8) -> u8 {
    if (power >= 4) {
        return 0x00;
    } else if (power >= 3) {
        return 0x03;
    } else if (power >= 2) {
        return 0x05;
    } else if (power >= 1) {
        return 0x06;
    } else if (power >= 0) {
        return 0x07;
    } else if (power >= -1) {
        return 0x08;
    } else if (power >= -2) {
        return 0x09;
    } else if (power >= -3) {
        return 0x0A;
    } else if (power >= -4) {
        return 0x0B;
    } else if (power >= -6) {
        return 0x0C;
    } else if (power >= -8) {
        return 0x0D;
    } else if (power >= -12) {
        return 0x0E;
    } else {
        return 0x0F;
    }
}

fn interrupt_included(mask: u8, interrupt: u8) -> bool {
    (mask & interrupt) == interrupt
}

impl<'a, S: spi::SpiMasterDevice + 'a> spi::SpiMasterClient for RF233<'a, S> {
    // This function is a bit confusing because the order of the logic in the
    // function is different than the order of operations during transmission
    // and reception.
    fn read_write_done(
        &self,
        mut _write: &'static mut [u8],
        mut read: Option<&'static mut [u8]>,
        _len: usize,
    ) {
        self.spi_busy.set(false);
        let rbuf = read.take().unwrap();
        let status = rbuf[0] & 0x1f;
        let result = rbuf[1];

        // Need to put buffers back. Four cases:
        // 1. a frame read completed, need to put RX buf back and put the
        //    used write buf back into spi_buf
        // 2. a frame length read completed, need to put RX buf back and
        //    put the used write buf back into spi_buf
        // 3. a frame write completed, need to put TX buf back and put the
        //    used read buf back into spi_buf
        // 4. a register op completed, need to but the used read buf back into
        //    spi_rx and the used write buf into spi_tx. interrupt handling
        //    is implicitly a register op.
        // Note that in cases 1-3, we need to enact a state transition
        // so that, if an interrupt is pending, we don't put the buffers
        // back again. The _DONE states denote that the frame transfer
        // has completed. So we'll put the buffers back only once.
        let state = self.state.get();

        let handling = self.interrupt_handling.get();
        if !handling && state == InternalState::RX_READING_FRAME_LEN {
            self.spi_buf.replace(_write);
            self.rx_buf.replace(rbuf);
            self.state.set(InternalState::RX_READING_FRAME_LEN_DONE);
        } else if !handling && state == InternalState::RX_READING_FRAME {
            self.spi_buf.replace(_write);
            self.rx_buf.replace(rbuf);
            self.state.set(InternalState::RX_READING_FRAME_DONE);
        } else if !handling && state == InternalState::TX_WRITING_FRAME {
            self.spi_buf.replace(rbuf);
            self.tx_buf.replace(_write);
            self.state.set(InternalState::TX_WRITING_FRAME_DONE);
        } else {
            self.spi_rx.replace(rbuf);
            self.spi_tx.replace(_write);
        }

        let state = self.state.get();

        // This case is when the SPI operation is reading the IRQ_STATUS
        // register from handling an interrupt. Note that we're done handling
        // the interrupt and continue with the state machine.
        if handling {
            self.interrupt_handling.set(false);

            let interrupt = result;

            // If we're going to sleep, ignore the interrupt and continue
            if state != InternalState::SLEEP_TRX_OFF && state != InternalState::SLEEP {
                if state == InternalState::ON_PLL_WAITING {
                    if interrupt_included(interrupt, IRQ_0_PLL_LOCK) {
                        self.state.set(InternalState::ON_PLL_SET);
                    }
                } else if state == InternalState::TX_TRANSMITTING
                    && interrupt_included(interrupt, IRQ_3_TRX_END)
                {
                    self.state.set(InternalState::TX_DONE);
                }
                if interrupt_included(interrupt, IRQ_2_RX_START) {
                    // Start of frame
                    self.receiving.set(true);
                    self.state.set(InternalState::RX);
                }

                // We've received  an entire frame into the frame buffer. This should be
                // in the InternalState::RX_READY_TO_READ state.
                // There are three cases:
                //   1. we have a receive buffer: copy it out
                //   2. no receive buffer, but transmission pending: send
                //   3. no receive buffer, no transmission: return to waiting
                if (interrupt_included(interrupt, IRQ_3_TRX_END) && self.receiving.get()) {
                    self.receiving.set(false);
                    if self.rx_buf.is_some() {
                        self.state.set(InternalState::RX_START_READING);
                    } else if self.transmitting.get() {
                        self.state_transition_read(
                            RF233Register::MIN,
                            InternalState::TX_STATUS_PRECHECK1,
                        );
                        return;
                    } else {
                        self.state_transition_read(RF233Register::TRX_STATUS, InternalState::READY);
                        return;
                    }
                }
            }
        }

        // No matter what, if the READY state is reached, the radio is on. This
        // needs to occur before handling the interrupt below.
        if self.state.get() == InternalState::READY {
            self.wake_pending.set(false);

            // If we just woke up, note that we need to call the PowerClient
            if !self.radio_on.get() {
                self.power_client_pending.set(true);
            }
            self.radio_on.set(true);
        }

        // An interrupt can only be pending if an interrupt was fired during an
        // SPI operation: we wait for the SPI operation to complete then handle
        // the interrupt by reading the IRQ_STATUS register over the SPI.
        //
        // However, we should not handle the interrupt if we are in the midst of
        // receiving a frame.
        if self.interrupt_pending.get() {
            match self.state.get() {
<<<<<<< HEAD
                InternalState::RX_TURNING_OFF |
                InternalState::RX_START_READING |
                InternalState::RX_READING_FRAME_DONE |
                InternalState::RX_READING_FRAME_FCS_DONE => {
                }
=======
                InternalState::RX_TURNING_OFF
                | InternalState::RX_START_READING
                | InternalState::RX_READING_FRAME_DONE
                | InternalState::RX_READING_FRAME_FCS_DONE => {}
>>>>>>> 74557fd0
                _ => {
                    self.interrupt_pending.set(false);
                    self.handle_interrupt();
                    return;
                }
            }
        }
        // Similarly, if a configuration is pending, we only start the
        // configuration process when we are in a state where it is legal to
        // start the configuration process.
        if self.config_pending.get() && self.state.get() == InternalState::READY {
            self.state_transition_write(
                RF233Register::SHORT_ADDR_0,
                (self.addr.get() & 0xff) as u8,
                InternalState::CONFIG_SHORT0_SET,
            );
        }

        match self.state.get() {
            // Default on state; wait for transmit() call or receive interrupt
            InternalState::READY => {
                // If stop() was called, start turning off the radio.
                if self.sleep_pending.get() {
                    self.sleep_pending.set(false);
                    self.radio_on.set(false);
                    self.state_transition_write(
                        RF233Register::TRX_STATE,
                        RF233TrxCmd::OFF as u8,
                        InternalState::SLEEP_TRX_OFF,
                    );
                } else if self.power_client_pending.get() {
                    // fixes bug where client would start transmitting before this state completed
                    self.power_client_pending.set(false);
                    self.power_client.get().map(|p| {
                        p.changed(self.radio_on.get());
                    });
                }
            }
            // Starting state, begin start sequence.
            InternalState::START => {
                self.state_transition_read(
                    RF233Register::IRQ_STATUS,
                    InternalState::START_PART_READ,
                );
            }
            InternalState::START_PART_READ => {
                self.state_transition_read(
                    RF233Register::TRX_STATUS,
                    InternalState::START_STATUS_READ,
                );
            }
            InternalState::START_STATUS_READ => {
                if status == ExternalState::ON as u8 {
                    self.state_transition_write(
                        RF233Register::TRX_STATE,
                        RF233TrxCmd::OFF as u8,
                        InternalState::START_TURNING_OFF,
                    );
                } else {
                    self.state_transition_write(
                        RF233Register::TRX_CTRL_1,
                        TRX_CTRL_1,
                        InternalState::START_CTRL1_SET,
                    );
                }
            }
            InternalState::START_TURNING_OFF => {
                self.irq_pin.make_input();
                self.irq_pin.clear();
                self.irq_ctl.set_input_mode(gpio::InputMode::PullNone);
                self.irq_pin
                    .enable_interrupt(INTERRUPT_ID, gpio::InterruptMode::RisingEdge);

                self.state_transition_write(
                    RF233Register::TRX_CTRL_1,
                    TRX_CTRL_1,
                    InternalState::START_CTRL1_SET,
                );
            }
            InternalState::START_CTRL1_SET => {
                let val = self.channel.get() | PHY_CC_CCA_MODE_CS_OR_ED;
                self.state_transition_write(
                    RF233Register::PHY_CC_CCA,
                    val,
                    InternalState::START_CCA_SET,
                );
            }
            InternalState::START_CCA_SET => {
                let val = power_to_setting(self.tx_power.get());
                self.state_transition_write(
                    RF233Register::PHY_TX_PWR,
                    val,
                    InternalState::START_PWR_SET,
                );
            }
            InternalState::START_PWR_SET => self.state_transition_write(
                RF233Register::TRX_CTRL_2,
                TRX_CTRL_2,
                InternalState::START_CTRL2_SET,
            ),
            InternalState::START_CTRL2_SET => {
                self.state_transition_write(
                    RF233Register::IRQ_MASK,
                    IRQ_MASK,
                    InternalState::START_IRQMASK_SET,
                );
            }

            InternalState::START_IRQMASK_SET => {
                self.state_transition_write(
                    RF233Register::XAH_CTRL_1,
                    XAH_CTRL_1,
                    InternalState::START_XAH1_SET,
                );
            }

            InternalState::START_XAH1_SET => {
                // This encapsulates the frame retry and CSMA retry
                // settings in the RF233 C code
                self.state_transition_write(
                    RF233Register::XAH_CTRL_0,
                    XAH_CTRL_0,
                    InternalState::START_XAH0_SET,
                );
            }
            InternalState::START_XAH0_SET => {
                self.state_transition_write(
                    RF233Register::PAN_ID_0,
                    (self.pan.get() >> 8) as u8,
                    InternalState::START_PANID0_SET,
                );
            }
            InternalState::START_PANID0_SET => {
                self.state_transition_write(
                    RF233Register::PAN_ID_1,
                    (self.pan.get() & 0xff) as u8,
                    InternalState::START_PANID1_SET,
                );
            }
            InternalState::START_PANID1_SET => {
                self.state_transition_write(
                    RF233Register::IEEE_ADDR_0,
                    self.addr_long.get()[0],
                    InternalState::START_IEEE0_SET,
                );
            }
            InternalState::START_IEEE0_SET => {
                self.state_transition_write(
                    RF233Register::IEEE_ADDR_1,
                    self.addr_long.get()[1],
                    InternalState::START_IEEE1_SET,
                );
            }
            InternalState::START_IEEE1_SET => {
                self.state_transition_write(
                    RF233Register::IEEE_ADDR_2,
                    self.addr_long.get()[2],
                    InternalState::START_IEEE2_SET,
                );
            }
            InternalState::START_IEEE2_SET => {
                self.state_transition_write(
                    RF233Register::IEEE_ADDR_3,
                    self.addr_long.get()[3],
                    InternalState::START_IEEE3_SET,
                );
            }
            InternalState::START_IEEE3_SET => {
                self.state_transition_write(
                    RF233Register::IEEE_ADDR_4,
                    self.addr_long.get()[4],
                    InternalState::START_IEEE4_SET,
                );
            }
            InternalState::START_IEEE4_SET => {
                self.state_transition_write(
                    RF233Register::IEEE_ADDR_5,
                    self.addr_long.get()[5],
                    InternalState::START_IEEE5_SET,
                );
            }
            InternalState::START_IEEE5_SET => {
                self.state_transition_write(
                    RF233Register::IEEE_ADDR_6,
                    self.addr_long.get()[6],
                    InternalState::START_IEEE6_SET,
                );
            }
            InternalState::START_IEEE6_SET => {
                self.state_transition_write(
                    RF233Register::IEEE_ADDR_7,
                    self.addr_long.get()[7],
                    InternalState::START_IEEE7_SET,
                );
            }
            InternalState::START_IEEE7_SET => {
                self.state_transition_write(
                    RF233Register::SHORT_ADDR_0,
                    (self.addr.get() & 0xff) as u8,
                    InternalState::START_SHORT0_SET,
                );
            }
            InternalState::START_SHORT0_SET => {
                self.state_transition_write(
                    RF233Register::SHORT_ADDR_1,
                    (self.addr.get() >> 8) as u8,
                    InternalState::START_SHORT1_SET,
                );
            }
            InternalState::START_SHORT1_SET => {
                self.state_transition_write(
                    RF233Register::CSMA_SEED_0,
                    SHORT_ADDR_0 + SHORT_ADDR_1,
                    InternalState::START_CSMA_0_SEEDED,
                );
            }
            InternalState::START_CSMA_0_SEEDED => {
                self.state_transition_write(
                    RF233Register::CSMA_SEED_1,
                    CSMA_SEED_1,
                    InternalState::START_CSMA_1_SEEDED,
                );
            }
            InternalState::START_CSMA_1_SEEDED => {
                self.state_transition_write(
                    RF233Register::TRX_RPC,
                    TRX_RPC,
                    InternalState::START_RPC_SET,
                );
            }
            InternalState::START_RPC_SET => {
                // If asleep, turn on
                self.state_transition_read(
                    RF233Register::TRX_STATUS,
                    InternalState::ON_STATUS_READ,
                );
            }
            InternalState::ON_STATUS_READ => {
                self.state_transition_write(
                    RF233Register::TRX_STATE,
                    RF233TrxCmd::PLL_ON as u8,
                    InternalState::ON_PLL_WAITING,
                );
            }
            InternalState::ON_PLL_WAITING => {
                // Waiting for the PLL interrupt, do nothing
            }

            // Final startup state, transition to READY and turn radio on.
            InternalState::ON_PLL_SET => {
                // We've completed the SPI operation to read the
                // IRQ_STATUS register, triggered by an interrupt
                // denoting moving to the PLL_ON state, so move
                // to RX_ON (see Sec 7, pg 36 of RF233 datasheet
                self.state_transition_write(
                    RF233Register::TRX_STATE,
                    RF233TrxCmd::RX_AACK_ON as u8,
                    InternalState::READY,
                );
            }
            InternalState::SLEEP_TRX_OFF => {
                // Toggle the sleep pin to put the radio into sleep mode
                self.sleep_pin.set();

                // If start() was called while we were shutting down,
                // immediately start turning the radio back on
                if self.wake_pending.get() {
                    self.state_transition_read(
                        RF233Register::TRX_STATUS,
                        InternalState::SLEEP_WAKE,
                    );
                // Inform power client that the radio turned off successfully
                } else {
                    self.state.set(InternalState::SLEEP);
                    self.power_client.get().map(|p| {
                        p.changed(self.radio_on.get());
                    });
                }
            }
            // Do nothing; a call to start() is required to restart radio
            InternalState::SLEEP => {}

            InternalState::SLEEP_WAKE => {
                // Toggle the sleep pin to take the radio out of sleep mode into
                // InternalState::TRX_OFF, then transition directly to RX_AACK_ON.
                self.sleep_pin.clear();
                self.state_transition_write(
                    RF233Register::TRX_STATE,
                    RF233TrxCmd::RX_AACK_ON as u8,
                    InternalState::READY,
                );
            }
            InternalState::TX_STATUS_PRECHECK1 => {
                if (status == ExternalState::BUSY_RX_AACK as u8
                    || status == ExternalState::BUSY_TX_ARET as u8
                    || status == ExternalState::BUSY_RX as u8)
                {
                    self.state.set(InternalState::TX_PENDING);
                } else {
                    // Something wrong here?
                    self.state.set(InternalState::TX_WRITING_FRAME);
                    let wbuf = self.tx_buf.take().unwrap();
                    self.frame_write(wbuf, self.tx_len.get());
                }
            }
            InternalState::TX_WRITING_FRAME => {} // Should never get here
            InternalState::TX_WRITING_FRAME_DONE => {
                self.state_transition_read(
                    RF233Register::TRX_STATUS,
                    InternalState::TX_STATUS_PRECHECK2,
                );
            }
            InternalState::TX_STATUS_PRECHECK2 => {
                if (status == ExternalState::BUSY_RX_AACK as u8
                    || status == ExternalState::BUSY_TX_ARET as u8
                    || status == ExternalState::BUSY_RX as u8)
                {
                    self.receiving.set(true);
                    self.state.set(InternalState::RX);
                } else {
                    self.state_transition_write(
                        RF233Register::TRX_STATE,
                        RF233TrxCmd::PLL_ON as u8,
                        InternalState::TX_PLL_START,
                    );
                }
            }
            InternalState::TX_PLL_START => {
                self.state_transition_read(RF233Register::TRX_STATUS, InternalState::TX_PLL_WAIT);
            }
            InternalState::TX_PLL_WAIT => {
                self.transmitting.set(true);
                if status == ExternalState::STATE_TRANSITION_IN_PROGRESS as u8 {
                    self.state_transition_read(
                        RF233Register::TRX_STATUS,
                        InternalState::TX_PLL_WAIT,
                    );
                } else if status != ExternalState::PLL_ON as u8 {
                    self.state_transition_write(
                        RF233Register::TRX_STATE,
                        RF233TrxCmd::PLL_ON as u8,
                        InternalState::TX_PLL_WAIT,
                    );
                } else {
                    self.state_transition_write(
                        RF233Register::TRX_STATE,
                        RF233TrxCmd::TX_ARET_ON as u8,
                        InternalState::TX_ARET_ON,
                    );
                }
            }
            InternalState::TX_ARET_ON => {
                self.state_transition_write(
                    RF233Register::TRX_STATE,
                    RF233TrxCmd::TX_START as u8,
                    InternalState::TX_TRANSMITTING,
                );
            }
            InternalState::TX_TRANSMITTING => {
                // Do nothing, wait for TRX_END interrupt denoting transmission
                // completed. The code at the top of this SPI handler for
                // interrupt handling will transition to the TX_DONE state.
            }
            InternalState::TX_DONE => {
                self.state_transition_write(
                    RF233Register::TRX_STATE,
                    RF233TrxCmd::RX_AACK_ON as u8,
                    InternalState::TX_READ_ACK,
                );
            }
            InternalState::TX_READ_ACK => {
                self.state_transition_read(
                    RF233Register::TRX_STATE,
                    InternalState::TX_RETURN_TO_RX,
                );
            }

            // Insert read of TRX_STATUS here, checking TRAC
            InternalState::TX_RETURN_TO_RX => {
                let ack: bool = (result & TRX_TRAC_MASK) == 0;
                if status == ExternalState::RX_AACK_ON as u8 {
                    self.transmitting.set(false);
                    let buf = self.tx_buf.take();
                    self.state_transition_read(RF233Register::TRX_STATUS, InternalState::READY);

                    self.tx_client.get().map(|c| {
                        c.send_done(buf.unwrap(), ack, ReturnCode::SUCCESS);
                    });
                } else {
                    self.register_read(RF233Register::TRX_STATUS);
                }
            }

            // This state occurs when, in the midst of starting a
            // transmission, we discovered that the radio had moved into
            // a receive state. Since this will trigger interrupts,
            // we enter this dead state and just wait for the interrupt
            // handlers.
            InternalState::TX_PENDING => {}

            // No operations in the RX state, an SFD interrupt should
            // take us out of it.
            InternalState::RX => {}
            InternalState::RX_TURNING_OFF => {
                // This is the case when the driver turns off reception in
                // response to receiving a frame, to make sure it is not
                // overwritten. Now we are reading to handle the interrupt and
                // start reading out the frame.
                self.state_transition_read(
                    RF233Register::IRQ_STATUS,
<<<<<<< HEAD
                    InternalState::RX_READY_TO_READ);
=======
                    InternalState::RX_READY_TO_READ,
                );
>>>>>>> 74557fd0
                self.interrupt_handling.set(true);
            }
            // This state is when the driver handles the pending TRX_END interrupt
            // on reception, so is handled above in the interrupt logic.
            // the pending interrupt will be handled
            InternalState::RX_READY_TO_READ => {}

            // Read the length out
            InternalState::RX_START_READING => {
                self.state.set(InternalState::RX_READING_FRAME_LEN);
                // A frame read of frame_length 0 results in the received SPI
                // buffer only containing two bytes, the chip status and the
                // frame length.
                self.frame_read(self.rx_buf.take().unwrap(), 0);
            }

            InternalState::RX_READING_FRAME_LEN => {} // Should not get this
            InternalState::RX_READING_FRAME_LEN_DONE => {
                // A frame read starts with a 1-byte chip status followed by a
                // 1-byte PHY header, which is the length of the frame.
                // Then, the frame follows, and there are 3 more bytes at the
                // end corresponding to LQI, ED, and RX_STATUS. Performing a
                // shorter frame read just drops these bytes.
                let frame_len = result;
                // If the packet isn't too long to fit in the SPI buffer, read it
                if (frame_len <= radio::MAX_FRAME_SIZE as u8
                    && frame_len >= radio::MIN_FRAME_SIZE as u8)
                {
                    self.state.set(InternalState::RX_READING_FRAME);
                    let rbuf = self.rx_buf.take().unwrap();
                    self.frame_read(rbuf, frame_len);
                } else if self.transmitting.get() {
                    // Packet was too long and a transmission is pending,
                    // start the transmission
                    self.state_transition_read(
                        RF233Register::TRX_STATUS,
                        InternalState::TX_STATUS_PRECHECK1,
                    );
                } else {
                    // Packet was too long and no pending transmission,
                    // return to waiting for packets.
                    self.state_transition_read(RF233Register::TRX_STATUS, InternalState::READY);
                }
            }
            InternalState::RX_READING_FRAME => {} // Should never get this state
            InternalState::RX_READING_FRAME_DONE => {
                // Now read the PHY_RSSI register to obtain the RX_CRC_VALID bit
                self.state_transition_read(
                    RF233Register::PHY_RSSI,
                    InternalState::RX_READING_FRAME_FCS_DONE,
                );
            }
            InternalState::RX_READING_FRAME_FCS_DONE => {
                // Store whether the CRC was valid, then turn the radio back on.
                self.crc_valid.set((result & PHY_RSSI_RX_CRC_VALID) != 0);
                self.state_transition_write(
                    RF233Register::TRX_STATE,
                    RF233TrxCmd::RX_AACK_ON as u8,
                    InternalState::RX_ENABLING_RECEPTION,
                );
            }
            InternalState::RX_ENABLING_RECEPTION => {
                self.receiving.set(false);

                // Stay awake if we receive a packet, another call to stop()
                // is therefore necessary to shut down the radio. Currently
                // mainly benefits the XMAC wrapper that would like to avoid
                // a shutdown when in the expected case the radio should stay
                // awake.
                self.sleep_pending.set(false);

                // Just read a packet: if a transmission is pending,
                // start the transmission state machine
                if self.transmitting.get() {
                    self.state_transition_read(
                        RF233Register::TRX_STATUS,
                        InternalState::TX_STATUS_PRECHECK1,
                    );
                } else {
                    self.state_transition_read(RF233Register::TRX_STATUS, InternalState::READY);
                }
                self.rx_client.get().map(|client| {
                    let rbuf = self.rx_buf.take().unwrap();
                    let frame_len = rbuf[1] as usize - radio::MFR_SIZE;
                    client.receive(rbuf, frame_len, self.crc_valid.get(), ReturnCode::SUCCESS);
                });
            }

            InternalState::CONFIG_SHORT0_SET => {
                self.state_transition_write(
                    RF233Register::SHORT_ADDR_1,
                    (self.addr.get() >> 8) as u8,
                    InternalState::CONFIG_SHORT1_SET,
                );
            }
            InternalState::CONFIG_SHORT1_SET => {
                self.state_transition_write(
                    RF233Register::PAN_ID_0,
                    (self.pan.get() & 0xff) as u8,
                    InternalState::CONFIG_PAN0_SET,
                );
            }
            InternalState::CONFIG_PAN0_SET => {
                self.state_transition_write(
                    RF233Register::PAN_ID_1,
                    (self.pan.get() >> 8) as u8,
                    InternalState::CONFIG_PAN1_SET,
                );
            }
            InternalState::CONFIG_PAN1_SET => {
                self.state_transition_write(
                    RF233Register::IEEE_ADDR_0,
                    self.addr_long.get()[0],
                    InternalState::CONFIG_IEEE0_SET,
                );
            }
            InternalState::CONFIG_IEEE0_SET => {
                self.state_transition_write(
                    RF233Register::IEEE_ADDR_1,
                    self.addr_long.get()[1],
                    InternalState::CONFIG_IEEE1_SET,
                );
            }
            InternalState::CONFIG_IEEE1_SET => {
                self.state_transition_write(
                    RF233Register::IEEE_ADDR_2,
                    self.addr_long.get()[2],
                    InternalState::CONFIG_IEEE2_SET,
                );
            }
            InternalState::CONFIG_IEEE2_SET => {
                self.state_transition_write(
                    RF233Register::IEEE_ADDR_3,
                    self.addr_long.get()[3],
                    InternalState::CONFIG_IEEE3_SET,
                );
            }
            InternalState::CONFIG_IEEE3_SET => {
                self.state_transition_write(
                    RF233Register::IEEE_ADDR_4,
                    self.addr_long.get()[4],
                    InternalState::CONFIG_IEEE4_SET,
                );
            }
            InternalState::CONFIG_IEEE4_SET => {
                self.state_transition_write(
                    RF233Register::IEEE_ADDR_5,
                    self.addr_long.get()[5],
                    InternalState::CONFIG_IEEE5_SET,
                );
            }
            InternalState::CONFIG_IEEE5_SET => {
                self.state_transition_write(
                    RF233Register::IEEE_ADDR_6,
                    self.addr_long.get()[6],
                    InternalState::CONFIG_IEEE6_SET,
                );
            }
            InternalState::CONFIG_IEEE6_SET => {
                self.state_transition_write(
                    RF233Register::IEEE_ADDR_7,
                    self.addr_long.get()[7],
                    InternalState::CONFIG_IEEE7_SET,
                );
            }
            InternalState::CONFIG_IEEE7_SET => {
                let val = power_to_setting(self.tx_power.get());
                self.state_transition_write(
                    RF233Register::PHY_TX_PWR,
                    val,
                    InternalState::CONFIG_POWER_SET,
                );
            }
            InternalState::CONFIG_POWER_SET => {
                let val = self.channel.get() | PHY_CC_CCA_MODE_CS_OR_ED;
                self.state_transition_write(
                    RF233Register::PHY_CC_CCA,
                    val,
                    InternalState::CONFIG_DONE,
                );
            }
            InternalState::CONFIG_DONE => {
                self.config_pending.set(false);
                self.state_transition_read(RF233Register::TRX_STATUS, InternalState::READY);
                self.cfg_client.get().map(|c| {
                    c.config_done(ReturnCode::SUCCESS);
                });
            }
        }
    }
}

impl<'a, S: spi::SpiMasterDevice + 'a> gpio::Client for RF233<'a, S> {
    fn fired(&self, identifier: usize) {
        if identifier == INTERRUPT_ID {
            self.handle_interrupt();
        }
    }
}

impl<'a, S: spi::SpiMasterDevice + 'a> RF233<'a, S> {
    pub fn new(
        spi: &'a S,
        reset: &'a gpio::Pin,
        sleep: &'a gpio::Pin,
        irq: &'a gpio::Pin,
        ctl: &'a gpio::PinCtl,
    ) -> RF233<'a, S> {
        RF233 {
            spi: spi,
            reset_pin: reset,
            sleep_pin: sleep,
            irq_pin: irq,
            irq_ctl: ctl,
            radio_on: Cell::new(false),
            transmitting: Cell::new(false),
            receiving: Cell::new(false),
            spi_busy: Cell::new(false),
            crc_valid: Cell::new(false),
            state: Cell::new(InternalState::START),
            interrupt_handling: Cell::new(false),
            interrupt_pending: Cell::new(false),
            config_pending: Cell::new(false),
            sleep_pending: Cell::new(false),
            wake_pending: Cell::new(false),
            power_client_pending: Cell::new(false),
            tx_buf: TakeCell::empty(),
            rx_buf: TakeCell::empty(),
            tx_len: Cell::new(0),
            tx_client: Cell::new(None),
            rx_client: Cell::new(None),
            cfg_client: Cell::new(None),
            power_client: Cell::new(None),
            addr: Cell::new(0),
            addr_long: Cell::new([0x00; 8]),
            pan: Cell::new(0),
            tx_power: Cell::new(setting_to_power(PHY_TX_PWR)),
            channel: Cell::new(PHY_CHANNEL),
            spi_rx: TakeCell::empty(),
            spi_tx: TakeCell::empty(),
            spi_buf: TakeCell::empty(),
        }
    }

    fn handle_interrupt(&self) {
        // In most cases, the first thing the driver does on handling an interrupt is
        // read the IRQ status; this pushes most logic to the SPI handler.
        // The one exception is when the radio receives a packet; to prevent this
        // packet from being overwritten before reading it from the radio,
        // the driver needs to disable reception. This has to be done in the first
        // SPI operation.
        if self.spi_busy.get() == false {
            if self.state.get() == InternalState::RX {
                // We've received a complete frame; need to disable
                // reception until we've read it out from RAM,
                // otherwise subsequent packets may corrupt it.
                // Dynamic Frame Buffer protection (RF233 manual, Sec
                // 11.8) is insufficient because we perform multiple
                // SPI operations to read a frame, and the RF233
                // releases its protection after the first SPI
                // operation.
                self.state_transition_write(
                    RF233Register::TRX_STATE,
                    RF233TrxCmd::PLL_ON as u8,
<<<<<<< HEAD
                    InternalState::RX_TURNING_OFF);
=======
                    InternalState::RX_TURNING_OFF,
                );
>>>>>>> 74557fd0
            } else {
                self.interrupt_handling.set(true);
                self.register_read(RF233Register::IRQ_STATUS);
            }
        } else {
            self.interrupt_pending.set(true);
        }
    }

    fn register_write(&self, reg: RF233Register, val: u8) -> ReturnCode {
        if (self.spi_busy.get() || self.spi_tx.is_none() || self.spi_rx.is_none()) {
            return ReturnCode::EBUSY;
        }
        let wbuf = self.spi_tx.take().unwrap();
        let rbuf = self.spi_rx.take().unwrap();
        wbuf[0] = (reg as u8) | RF233BusCommand::REGISTER_WRITE as u8;
        wbuf[1] = val;
        self.spi.read_write_bytes(wbuf, Some(rbuf), 2);
        self.spi_busy.set(true);

        ReturnCode::SUCCESS
    }

    fn register_read(&self, reg: RF233Register) -> ReturnCode {
        if (self.spi_busy.get() || self.spi_tx.is_none() || self.spi_rx.is_none()) {
            return ReturnCode::EBUSY;
        }

        let wbuf = self.spi_tx.take().unwrap();
        let rbuf = self.spi_rx.take().unwrap();
        wbuf[0] = (reg as u8) | RF233BusCommand::REGISTER_READ as u8;
        wbuf[1] = 0;
        self.spi.read_write_bytes(wbuf, Some(rbuf), 2);
        self.spi_busy.set(true);

        ReturnCode::SUCCESS
    }

    fn frame_write(&self, buf: &'static mut [u8], frame_len: u8) -> ReturnCode {
        if self.spi_busy.get() {
            return ReturnCode::EBUSY;
        }

        let buf_len = radio::PSDU_OFFSET + frame_len as usize;
        buf[0] = RF233BusCommand::FRAME_WRITE as u8;
        self.spi.read_write_bytes(buf, self.spi_buf.take(), buf_len);
        self.spi_busy.set(true);
        ReturnCode::SUCCESS
    }

    fn frame_read(&self, buf: &'static mut [u8], frame_len: u8) -> ReturnCode {
        if self.spi_busy.get() {
            return ReturnCode::EBUSY;
        }

        let buf_len = radio::PSDU_OFFSET + frame_len as usize;
        let wbuf = self.spi_buf.take().unwrap();
        wbuf[0] = RF233BusCommand::FRAME_READ as u8;
        self.spi.read_write_bytes(wbuf, Some(buf), buf_len);
        self.spi_busy.set(true);
        ReturnCode::SUCCESS
    }

    fn state_transition_write(&self, reg: RF233Register, val: u8, state: InternalState) {
        self.state.set(state);
        self.register_write(reg, val);
    }

    fn state_transition_read(&self, reg: RF233Register, state: InternalState) {
        self.state.set(state);
        self.register_read(reg);
    }
}

impl<'a, S: spi::SpiMasterDevice + 'a> radio::Radio for RF233<'a, S> {}

impl<'a, S: spi::SpiMasterDevice + 'a> radio::RadioConfig for RF233<'a, S> {
    fn initialize(
        &self,
        buf: &'static mut [u8],
        reg_write: &'static mut [u8],
        reg_read: &'static mut [u8],
    ) -> ReturnCode {
        if (buf.len() < radio::MAX_BUF_SIZE || reg_read.len() != 2 || reg_write.len() != 2) {
            return ReturnCode::ESIZE;
        }
        self.spi_buf.replace(buf);
        self.spi_rx.replace(reg_read);
        self.spi_tx.replace(reg_write);
        ReturnCode::SUCCESS
    }

    fn reset(&self) -> ReturnCode {
        self.spi.configure(
            spi::ClockPolarity::IdleLow,
            spi::ClockPhase::SampleLeading,
            100000,
        );
        self.reset_pin.make_output();
        self.sleep_pin.make_output();
        for _i in 0..10000 {
            self.reset_pin.clear();
        }
        self.reset_pin.set();
        self.sleep_pin.clear();
        self.transmitting.set(false);
        ReturnCode::SUCCESS
    }

    fn start(&self) -> ReturnCode {
        self.sleep_pending.set(false);

        if self.state.get() != InternalState::START && self.state.get() != InternalState::SLEEP {
            return ReturnCode::EALREADY;
        }

        if self.state.get() == InternalState::SLEEP {
            self.state_transition_read(RF233Register::TRX_STATUS, InternalState::SLEEP_WAKE);
        } else {
            // Delay wakeup until the radio turns all the way off
            self.wake_pending.set(true);
            self.register_read(RF233Register::PART_NUM);
        }

        ReturnCode::SUCCESS
    }

    fn stop(&self) -> ReturnCode {
        if self.state.get() == InternalState::SLEEP
            || self.state.get() == InternalState::SLEEP_TRX_OFF
        {
            return ReturnCode::EALREADY;
        }

        match self.state.get() {
            InternalState::READY | InternalState::ON_PLL_WAITING => {
                self.radio_on.set(false);
                self.state_transition_write(
                    RF233Register::TRX_STATE,
                    RF233TrxCmd::OFF as u8,
                    InternalState::SLEEP_TRX_OFF,
                );
            }
            _ => {
                self.sleep_pending.set(true);
            }
        }

        ReturnCode::SUCCESS
    }

    fn is_on(&self) -> bool {
        self.radio_on.get()
    }

    fn busy(&self) -> bool {
        self.state.get() != InternalState::READY && self.state.get() != InternalState::SLEEP
    }

    fn set_config_client(&self, client: &'static radio::ConfigClient) {
        self.cfg_client.set(Some(client));
    }

    fn set_power_client(&self, client: &'static radio::PowerClient) {
        self.power_client.set(Some(client));
    }

    fn set_address(&self, addr: u16) {
        self.addr.set(addr);
    }

    fn set_address_long(&self, addr: [u8; 8]) {
        self.addr_long.set(addr);
    }

    fn set_pan(&self, id: u16) {
        self.pan.set(id);
    }

    fn set_tx_power(&self, power: i8) -> ReturnCode {
        if (power > 4 || power < -17) {
            ReturnCode::EINVAL
        } else {
            self.tx_power.set(power);
            ReturnCode::SUCCESS
        }
    }

    fn set_channel(&self, chan: u8) -> ReturnCode {
        if chan >= 11 && chan <= 26 {
            self.channel.set(chan);
            ReturnCode::SUCCESS
        } else {
            ReturnCode::EINVAL
        }
    }

    fn get_address(&self) -> u16 {
        self.addr.get()
    }

    fn get_address_long(&self) -> [u8; 8] {
        self.addr_long.get()
    }

    /// The 16-bit PAN ID
    fn get_pan(&self) -> u16 {
        self.pan.get()
    }
    /// The transmit power, in dBm
    fn get_tx_power(&self) -> i8 {
        self.tx_power.get()
    }
    /// The 802.15.4 channel
    fn get_channel(&self) -> u8 {
        self.channel.get()
    }

    fn config_commit(&self) {
        let pending = self.config_pending.get();
        if !pending {
            self.config_pending.set(true);
            let state = self.state.get();

            if state == InternalState::READY {
                // Start configuration commit
                self.state_transition_write(
                    RF233Register::SHORT_ADDR_0,
                    (self.addr.get() & 0xff) as u8,
                    InternalState::CONFIG_SHORT0_SET,
                );
            } else {
                // Do nothing --
                // Configuration will be pushed automatically on boot,
                // or pending flag will be checked on return to READY
                // and commit started
            }
        }
    }
}

impl<'a, S: spi::SpiMasterDevice + 'a> radio::RadioData for RF233<'a, S> {
    fn set_transmit_client(&self, client: &'static radio::TxClient) {
        self.tx_client.set(Some(client));
    }

    fn set_receive_client(&self, client: &'static radio::RxClient, buffer: &'static mut [u8]) {
        self.rx_client.set(Some(client));
        self.rx_buf.replace(buffer);
    }

    fn set_receive_buffer(&self, buffer: &'static mut [u8]) {
        self.rx_buf.replace(buffer);
    }

    // The payload length is the length of the MAC payload, not the PSDU
    fn transmit(
        &self,
        spi_buf: &'static mut [u8],
        frame_len: usize,
    ) -> (ReturnCode, Option<&'static mut [u8]>) {
        let state = self.state.get();
        let frame_len = frame_len + radio::MFR_SIZE;

        if !self.radio_on.get() {
            return (ReturnCode::EOFF, Some(spi_buf));
        } else if self.tx_buf.is_some() || self.transmitting.get() {
            return (ReturnCode::EBUSY, Some(spi_buf));
        } else if radio::PSDU_OFFSET + frame_len >= spi_buf.len() {
            // Not enough room for CRC
            return (ReturnCode::ESIZE, Some(spi_buf));
        }

        // Set PHY header to be the frame length
        spi_buf[1] = frame_len as u8;
        self.tx_buf.replace(spi_buf);
        self.tx_len.set(frame_len as u8);
        self.transmitting.set(true);

        if !self.receiving.get() && state == InternalState::READY {
            self.state_transition_read(
                RF233Register::TRX_STATUS,
                InternalState::TX_STATUS_PRECHECK1,
            );
        }
        (ReturnCode::SUCCESS, None)
    }
}<|MERGE_RESOLUTION|>--- conflicted
+++ resolved
@@ -1,5 +1,3 @@
-<<<<<<< HEAD
-=======
 //! Driver for sending 802.15.4 packets with an Atmel RF233.
 //!
 //! This implementation is completely non-blocking. This means that the state
@@ -16,7 +14,6 @@
 // Author: Philip Levis
 // Date: Jan 12 2017
 //
->>>>>>> 74557fd0
 
 #![allow(unused_parens)]
 
@@ -390,18 +387,10 @@
         // receiving a frame.
         if self.interrupt_pending.get() {
             match self.state.get() {
-<<<<<<< HEAD
-                InternalState::RX_TURNING_OFF |
-                InternalState::RX_START_READING |
-                InternalState::RX_READING_FRAME_DONE |
-                InternalState::RX_READING_FRAME_FCS_DONE => {
-                }
-=======
                 InternalState::RX_TURNING_OFF
                 | InternalState::RX_START_READING
                 | InternalState::RX_READING_FRAME_DONE
                 | InternalState::RX_READING_FRAME_FCS_DONE => {}
->>>>>>> 74557fd0
                 _ => {
                     self.interrupt_pending.set(false);
                     self.handle_interrupt();
@@ -812,12 +801,8 @@
                 // start reading out the frame.
                 self.state_transition_read(
                     RF233Register::IRQ_STATUS,
-<<<<<<< HEAD
-                    InternalState::RX_READY_TO_READ);
-=======
                     InternalState::RX_READY_TO_READ,
                 );
->>>>>>> 74557fd0
                 self.interrupt_handling.set(true);
             }
             // This state is when the driver handles the pending TRX_END interrupt
@@ -1082,12 +1067,8 @@
                 self.state_transition_write(
                     RF233Register::TRX_STATE,
                     RF233TrxCmd::PLL_ON as u8,
-<<<<<<< HEAD
-                    InternalState::RX_TURNING_OFF);
-=======
                     InternalState::RX_TURNING_OFF,
                 );
->>>>>>> 74557fd0
             } else {
                 self.interrupt_handling.set(true);
                 self.register_read(RF233Register::IRQ_STATUS);
