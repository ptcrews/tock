--- conflicted
+++ resolved
@@ -66,7 +66,6 @@
     ninedof: &'static capsules::ninedof::NineDof<'static>,
     /*
     radio: &'static capsules::radio::RadioDriver<'static,
-<<<<<<< HEAD
                                                  capsules::rf233::RF233<'static,
                                                  VirtualSpiMasterDevice<'static, sam4l::spi::Spi>>>,
                                                  */
@@ -74,9 +73,7 @@
         capsules::rf233::RF233<'static, capsules::virtual_spi::VirtualSpiMasterDevice<'static,
         sam4l::spi::Spi>>, sixlowpan_dummy::DummyStore<'static>,
         capsules::virtual_alarm::VirtualMuxAlarm<'static, sam4l::ast::Ast<'static>>>,
-=======
                                                  capsules::mac::MacDevice<'static, RF233Device>>,
->>>>>>> a93ec30b
     crc: &'static capsules::crc::Crc<'static, sam4l::crccu::Crccu<'static>>,
     usb_driver: &'static capsules::usb_user::UsbSyscallDriver<'static,
                         capsules::usbc_client::Client<'static, sam4l::usbc::Usbc<'static>>>,
@@ -98,14 +95,10 @@
 // The RF233 system call interface ("radio") requires one buffer, which it
 // copies application transmissions into or copies out to application buffers
 // for reception.
-<<<<<<< HEAD
 static mut RADIO_BUF: [u8; radio::MAX_BUF_SIZE] = [0x00; radio::MAX_BUF_SIZE];
 static mut RXSTATE_BUF: [u8; 1280] = [0x00; 1280];
 
 static DEFAULT_CTX_PREFIX: [u8; 2] = [0; 2];
-=======
-static mut RADIO_BUF: [u8; radio::MAX_BUF_SIZE] = [0; radio::MAX_BUF_SIZE];
->>>>>>> a93ec30b
 
 impl kernel::Platform for Imixv1 {
     fn with_driver<F, R>(&self, driver_num: usize, f: F) -> R
@@ -124,12 +117,8 @@
             10 => f(Some(self.si7021)),
             11 => f(Some(self.ninedof)),
             16 => f(Some(self.crc)),
-<<<<<<< HEAD
-            //154 => f(Some(self.radio)),
-=======
             34 => f(Some(self.usb_driver)),
             154 => f(Some(self.radio)),
->>>>>>> a93ec30b
             0xff => f(Some(&self.ipc)),
             _ => f(None),
         }
@@ -404,7 +393,6 @@
     rf233_spi.set_client(rf233);
     rf233.initialize(&mut RF233_BUF, &mut RF233_REG_WRITE, &mut RF233_REG_READ);
 
-<<<<<<< HEAD
     let dummy_alarm = static_init!(
         VirtualMuxAlarm<'static, sam4l::ast::Ast>,
         VirtualMuxAlarm::new(mux_alarm),
@@ -478,7 +466,7 @@
     //rf233.set_receive_client(radio_capsule, &mut RF233_RX_BUF);
     rf233.set_receive_client(frag_state, &mut RF233_RX_BUF);
     //rf233.set_config_client(radio_capsule);
-=======
+
     let radio_mac = static_init!(
         capsules::mac::MacDevice<'static, RF233Device>,
         capsules::mac::MacDevice::new(rf233),
@@ -507,7 +495,6 @@
             capsules::usbc_client::Client<'static, sam4l::usbc::Usbc<'static>>>,
         capsules::usb_user::UsbSyscallDriver::new(
             usb_client, kernel::Container::create()));
->>>>>>> a93ec30b
 
     let imixv1 = Imixv1 {
         console: console,
@@ -522,13 +509,8 @@
         spi: spi_syscalls,
         ipc: kernel::ipc::IPC::new(),
         ninedof: ninedof,
-<<<<<<< HEAD
-        //radio: radio_capsule,
-        radio: frag_state,
-=======
         radio: radio_capsule,
         usb_driver: usb_driver,
->>>>>>> a93ec30b
     };
 
     let mut chip = sam4l::chip::Sam4l::new();
@@ -542,7 +524,6 @@
     frag_state.schedule_next_timer();
 
     debug!("Initialization complete. Entering main loop");
-<<<<<<< HEAD
     for _ in 0..1000 {
         kernel::main(&imixv1, &mut chip, load_processes(), &imixv1.ipc);
     }
@@ -553,8 +534,6 @@
 }
 
 unsafe fn load_processes() -> &'static mut [Option<kernel::Process<'static>>] {
-=======
->>>>>>> a93ec30b
     extern "C" {
         /// Beginning of the ROM region containing app images.
         static _sapps: u8;
