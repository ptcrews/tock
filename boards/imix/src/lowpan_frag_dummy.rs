--- conflicted
+++ resolved
@@ -41,11 +41,7 @@
 
 use capsules;
 extern crate sam4l;
-<<<<<<< HEAD
-use capsules::ieee802154::mac::{Mac, TxClient};
-=======
-use capsules::ieee802154::device::MacDevice;
->>>>>>> 74557fd0
+use capsules::ieee802154::device::{MacDevice, TxClient};
 use capsules::net::ieee802154::MacAddress;
 use capsules::net::ipv6::ip_utils::{IPAddr, ip6_nh};
 use capsules::net::ipv6::ipv6::{IP6Packet, IP6Header, TransportHeader, IPPayload};
@@ -54,19 +50,14 @@
 use capsules::net::sixlowpan::sixlowpan_compression;
 use capsules::virtual_alarm::{MuxAlarm, VirtualMuxAlarm};
 use core::cell::Cell;
-<<<<<<< HEAD
 
 use core::ptr;
-=======
-use core::mem;
->>>>>>> 74557fd0
 use kernel::ReturnCode;
 use kernel::hil::radio;
 use kernel::hil::time;
 use kernel::hil::time::Frequency;
 
 pub const MLP: [u8; 8] = [0xc0, 0xc1, 0xc2, 0xc3, 0xc4, 0xc5, 0xc6, 0xc7];
-<<<<<<< HEAD
 
 /* pub const SRC_ADDR: IPAddr = IPAddr([0x00, 0x00, 0x00, 0x00, 0x00, 0x00, 0x00, 0x00, 0x00, 0x00,
                                      0x00, 0x00, 0x00, 0x00, 0x00, 0x00]);
@@ -83,19 +74,6 @@
 pub const DST_MAC_ADDR: MacAddress = MacAddress::Long([0x18, 0x19, 0x1a, 0x1b, 0x1c, 0x1d, 0x1e,
                                                        0x1f]);
 //TODO: No longer pass MAC addresses to 6lowpan code, so these values arent used rn
-=======
-pub const SRC_ADDR: IPAddr = IPAddr([
-    0x00, 0x01, 0x02, 0x03, 0x04, 0x05, 0x06, 0x07, 0x08, 0x09, 0x0a, 0x0b, 0x0c, 0x0d, 0x0e, 0x0f
-]);
-pub const DST_ADDR: IPAddr = IPAddr([
-    0x20, 0x21, 0x22, 0x23, 0x24, 0x25, 0x26, 0x27, 0x28, 0x29, 0x2a, 0x2b, 0x2c, 0x2d, 0x2e, 0x2f
-]);
-pub const SRC_MAC_ADDR: MacAddress =
-    MacAddress::Long([0x10, 0x11, 0x12, 0x13, 0x14, 0x15, 0x16, 0x17]);
-pub const DST_MAC_ADDR: MacAddress =
-    MacAddress::Long([0x18, 0x19, 0x1a, 0x1b, 0x1c, 0x1d, 0x1e, 0x1f]);
-
->>>>>>> 74557fd0
 pub const IP6_HDR_SIZE: usize = 40;
 pub const UDP_HDR_SIZE: usize = 8;
 pub const PAYLOAD_LEN: usize = 200;
@@ -105,14 +83,8 @@
 const DEFAULT_CTX_PREFIX_LEN: u8 = 8;
 static DEFAULT_CTX_PREFIX: [u8; 16] = [0x0 as u8; 16];
 static mut RX_STATE_BUF: [u8; 1280] = [0x0; 1280];
-<<<<<<< HEAD
 
 #[derive(Copy,Clone,Debug,PartialEq)]
-=======
-static mut RADIO_BUF_TMP: [u8; radio::MAX_BUF_SIZE] = [0x0; radio::MAX_BUF_SIZE];
-
-#[derive(Copy, Clone, Debug, PartialEq)]
->>>>>>> 74557fd0
 enum TF {
     Inline = 0b00,
     Traffic = 0b01,
@@ -162,12 +134,11 @@
 pub struct LowpanTest<'a, A: time::Alarm + 'a> {
     alarm: A,
     sixlowpan_tx: TxState<'a>,
-    radio: &'a Mac<'a>,
+    radio: &'a MacDevice<'a>,
     test_counter: Cell<usize>,
 }
 
-<<<<<<< HEAD
-pub unsafe fn initialize_all(radio_mac: &'static Mac,
+pub unsafe fn initialize_all(radio_mac: &'static MacDevice,
                       mux_alarm: &'static MuxAlarm<'static, sam4l::ast::Ast>)
         -> &'static LowpanTest<'static,
         capsules::virtual_alarm::VirtualMuxAlarm<'static, sam4l::ast::Ast<'static>>> {
@@ -197,36 +168,6 @@
         LowpanTest::new(sixlowpan_tx,
                         radio_mac,
                         VirtualMuxAlarm::new(mux_alarm))
-=======
-pub unsafe fn initialize_all(
-    radio_mac: &'static MacDevice,
-    mux_alarm: &'static MuxAlarm<'static, sam4l::ast::Ast>,
-) -> &'static LowpanTest<
-    'static,
-    capsules::virtual_alarm::VirtualMuxAlarm<'static, sam4l::ast::Ast<'static>>,
-    sam4l::ast::Ast<'static>,
-> {
-    let default_rx_state = static_init!(
-        capsules::net::sixlowpan::RxState<'static>,
-        capsules::net::sixlowpan::RxState::new(&mut RX_STATE_BUF)
-    );
-
-    let frag_state = capsules::net::sixlowpan::Sixlowpan::new(
-        radio_mac,
-        capsules::net::sixlowpan_compression::Context {
-            prefix: DEFAULT_CTX_PREFIX,
-            prefix_len: DEFAULT_CTX_PREFIX_LEN,
-            id: 0,
-            compress: false,
-        },
-        &mut RADIO_BUF_TMP,
-        &sam4l::ast::AST,
-    );
-
-    let lowpan_frag_test = static_init!(
-        LowpanTest<'static, VirtualMuxAlarm<'static, sam4l::ast::Ast>, sam4l::ast::Ast>,
-        LowpanTest::new(frag_state, VirtualMuxAlarm::new(mux_alarm))
->>>>>>> 74557fd0
     );
 
     sixlowpan_state.add_rx_state(default_rx_state);
@@ -276,7 +217,7 @@
 
 impl<'a, A: time::Alarm> LowpanTest<'a, A> {
     pub fn new(sixlowpan_tx: TxState<'a>,
-               radio: &'a Mac<'a>,
+               radio: &'a MacDevice<'a>,
                alarm: A) -> LowpanTest<'a, A> {
         LowpanTest {
             alarm: alarm,
@@ -444,7 +385,6 @@
         }
     }
 
-<<<<<<< HEAD
     unsafe fn send_ipv6_packet(&self,
                                _: &[u8]) {
         self.send_next(&mut RF233_BUF);
@@ -483,25 +423,6 @@
                 None => debug!("Error! tried to send uninitialized IP6Packet"),
             }
         }
-        
-=======
-    unsafe fn send_ipv6_packet(
-        &self,
-        _: &[u8],
-        src_mac_addr: MacAddress,
-        dst_mac_addr: MacAddress,
-    ) {
-        let frag_state = &self.frag_state;
-        //frag_state.radio.config_set_pan(0xABCD);
-        let ret_code = frag_state.transmit_packet(
-            src_mac_addr,
-            dst_mac_addr,
-            &mut IP6_DGRAM,
-            IP6_DGRAM.len(),
-            None,
-        );
-        debug!("Ret code: {:?}", ret_code);
->>>>>>> 74557fd0
     }
 }
 
@@ -541,7 +462,6 @@
     }
 }
 
-<<<<<<< HEAD
 fn ipv6_check_receive_packet(tf: TF,
                              hop_limit: u8,
                              sac: SAC,
@@ -644,26 +564,6 @@
                        recv_packet[i],
                        UDP_DGRAM[i-(IP6_HDR_SIZE + UDP_HDR_SIZE)]);
                 //break; //Comment this in to help prevent debug buffer overflows
-=======
-static mut IP6_DGRAM: [u8; IP6_HDR_SIZE + PAYLOAD_LEN] = [0; IP6_HDR_SIZE + PAYLOAD_LEN];
-
-fn ipv6_check_receive_packet(
-    tf: TF,
-    hop_limit: u8,
-    sac: SAC,
-    dac: DAC,
-    recv_packet: &[u8],
-    len: u16,
-) {
-    ipv6_prepare_packet(tf, hop_limit, sac, dac);
-    unsafe {
-        for i in 0..len as usize {
-            if recv_packet[i] != IP6_DGRAM[i] {
-                debug!(
-                    "Packets differ at idx: {} where recv = {}, ref = {}",
-                    i, recv_packet[i], IP6_DGRAM[i]
-                );
->>>>>>> 74557fd0
             }
         }
         debug!("Payload match is: {}", payload_success); 
@@ -671,10 +571,7 @@
     }
 }
 
-<<<<<<< HEAD
 //TODO: Change this function to modify IP6Packet struct instead of raw buffer
-=======
->>>>>>> 74557fd0
 fn ipv6_prepare_packet(tf: TF, hop_limit: u8, sac: SAC, dac: DAC) {
     debug!("Entering prepare packet"); 
     {
@@ -839,17 +736,10 @@
             None => debug!("Error! tried to prepare uninitialized IP6Packet"),
         }
     }
-<<<<<<< HEAD
 
     debug!("Packet with tf={:?} hl={} sac={:?} dac={:?}",
            tf,
            hop_limit,
            sac,
            dac);
-=======
-    debug!(
-        "Packet with tf={:?} hl={} sac={:?} dac={:?}",
-        tf, hop_limit, sac, dac
-    );
->>>>>>> 74557fd0
 }