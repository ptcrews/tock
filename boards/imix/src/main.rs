//! Board file for Imix development platform.
//!
//! - <https://github.com/tock/tock/tree/master/boards/imix>
//! - <https://github.com/tock/imix>

#![no_std]
#![no_main]
#![feature(asm, const_fn, lang_items, const_cell_new)]
#![deny(missing_docs)]

extern crate capsules;
#[allow(unused_imports)]
#[macro_use(debug, debug_gpio, static_init, storage_volume)]
extern crate kernel;
extern crate cortexm4;
extern crate sam4l;

use capsules::alarm::AlarmDriver;
use capsules::ieee802154::device::MacDevice;
use capsules::ieee802154::mac::{AwakeMac, Mac};
use capsules::rf233::RF233;
use capsules::virtual_alarm::{MuxAlarm, VirtualMuxAlarm};
use capsules::virtual_i2c::{I2CDevice, MuxI2C};
use capsules::virtual_spi::{MuxSpiMaster, VirtualSpiMasterDevice};
use kernel::hil;
use kernel::hil::radio;
use kernel::hil::radio::{RadioConfig, RadioData};
use kernel::hil::spi::SpiMaster;
use kernel::hil::symmetric_encryption;
use kernel::hil::symmetric_encryption::{AES128, AES128CCM};
use kernel::hil::Controller;

/// Support routines for debugging I/O.
///
/// Note: Use of this module will trample any other USART3 configuration.
#[macro_use]
pub mod io;

// Unit Tests for drivers.
#[allow(dead_code)]
mod i2c_dummy;
#[allow(dead_code)]
mod icmp_lowpan_test;
#[allow(dead_code)]
mod ipv6_lowpan_test;
#[allow(dead_code)]
mod spi_dummy;
#[allow(dead_code)]
<<<<<<< HEAD
mod lowpan_frag_dummy;
#[allow(dead_code)]
mod trickle_test;
#[allow(dead_code)]
mod deluge_test;
#[allow(dead_code)]
mod deluge_state_test;
=======
mod udp_lowpan_test;

#[allow(dead_code)]
mod aes_test;

#[allow(dead_code)]
mod aes_ccm_test;
>>>>>>> a6bc0123

#[allow(dead_code)]
mod power;

// State for loading apps.

const NUM_PROCS: usize = 2;

// how should the kernel respond when a process faults
const FAULT_RESPONSE: kernel::procs::FaultResponse = kernel::procs::FaultResponse::Panic;

#[link_section = ".app_memory"]
static mut APP_MEMORY: [u8; 16384] = [0; 16384];

static mut PROCESSES: [Option<&'static mut kernel::procs::Process<'static>>; NUM_PROCS] =
    [None, None];

// Save some deep nesting
type RF233Device =
    capsules::rf233::RF233<'static, VirtualSpiMasterDevice<'static, sam4l::spi::SpiHw>>;

struct Imix {
    console: &'static capsules::console::Console<'static, sam4l::usart::USART>,
    gpio: &'static capsules::gpio::GPIO<'static, sam4l::gpio::GPIOPin>,
    alarm: &'static AlarmDriver<'static, VirtualMuxAlarm<'static, sam4l::ast::Ast<'static>>>,
    temp: &'static capsules::temperature::TemperatureSensor<'static>,
    humidity: &'static capsules::humidity::HumiditySensor<'static>,
    ambient_light: &'static capsules::ambient_light::AmbientLight<'static>,
    adc: &'static capsules::adc::Adc<'static, sam4l::adc::Adc>,
    led: &'static capsules::led::LED<'static, sam4l::gpio::GPIOPin>,
    button: &'static capsules::button::Button<'static, sam4l::gpio::GPIOPin>,
    spi: &'static capsules::spi::Spi<'static, VirtualSpiMasterDevice<'static, sam4l::spi::SpiHw>>,
    ipc: kernel::ipc::IPC,
    ninedof: &'static capsules::ninedof::NineDof<'static>,
    radio_driver: &'static capsules::ieee802154::RadioDriver<'static>,
    crc: &'static capsules::crc::Crc<'static, sam4l::crccu::Crccu<'static>>,
    usb_driver: &'static capsules::usb_user::UsbSyscallDriver<
        'static,
        capsules::usbc_client::Client<'static, sam4l::usbc::Usbc<'static>>,
    >,
    nrf51822: &'static capsules::nrf51822_serialization::Nrf51822Serialization<
        'static,
        sam4l::usart::USART,
    >,
    nonvolatile_storage: &'static capsules::nonvolatile_storage_driver::NonvolatileStorage<'static>,
}

// The RF233 radio stack requires our buffers for its SPI operations:
//
//   1. buf: a packet-sized buffer for SPI operations, which is
//      used as the read buffer when it writes a packet passed to it and the write
//      buffer when it reads a packet into a buffer passed to it.
//   2. rx_buf: buffer to receive packets into
//   3 + 4: two small buffers for performing registers
//      operations (one read, one write).

static mut RF233_BUF: [u8; radio::MAX_BUF_SIZE] = [0x00; radio::MAX_BUF_SIZE];
static mut RF233_RX_BUF: [u8; radio::MAX_BUF_SIZE] = [0x00; radio::MAX_BUF_SIZE];
static mut RF233_REG_WRITE: [u8; 2] = [0x00; 2];
static mut RF233_REG_READ: [u8; 2] = [0x00; 2];

// The RF233 system call interface ("radio") requires one buffer, which it
// copies application transmissions into or copies out to application buffers
// for reception.
static mut RADIO_BUF: [u8; radio::MAX_BUF_SIZE] = [0x00; radio::MAX_BUF_SIZE];

// This buffer is used as an intermediate buffer for AES CCM encryption
// An upper bound on the required size is 3 * BLOCK_SIZE + radio::MAX_BUF_SIZE
const CRYPT_SIZE: usize = 3 * symmetric_encryption::AES128_BLOCK_SIZE + radio::MAX_BUF_SIZE;
static mut CRYPT_BUF: [u8; CRYPT_SIZE] = [0x00; CRYPT_SIZE];

impl kernel::Platform for Imix {
    fn with_driver<F, R>(&self, driver_num: usize, f: F) -> R
    where
        F: FnOnce(Option<&kernel::Driver>) -> R,
    {
        match driver_num {
            capsules::console::DRIVER_NUM => f(Some(self.console)),
            capsules::gpio::DRIVER_NUM => f(Some(self.gpio)),
            capsules::alarm::DRIVER_NUM => f(Some(self.alarm)),
            capsules::spi::DRIVER_NUM => f(Some(self.spi)),
            capsules::adc::DRIVER_NUM => f(Some(self.adc)),
            capsules::led::DRIVER_NUM => f(Some(self.led)),
            capsules::button::DRIVER_NUM => f(Some(self.button)),
            capsules::ambient_light::DRIVER_NUM => f(Some(self.ambient_light)),
            capsules::temperature::DRIVER_NUM => f(Some(self.temp)),
            capsules::humidity::DRIVER_NUM => f(Some(self.humidity)),
            capsules::ninedof::DRIVER_NUM => f(Some(self.ninedof)),
            capsules::crc::DRIVER_NUM => f(Some(self.crc)),
            capsules::usb_user::DRIVER_NUM => f(Some(self.usb_driver)),
            capsules::ieee802154::DRIVER_NUM => f(Some(self.radio_driver)),
            capsules::nrf51822_serialization::DRIVER_NUM => f(Some(self.nrf51822)),
            capsules::nonvolatile_storage_driver::DRIVER_NUM => f(Some(self.nonvolatile_storage)),
            kernel::ipc::DRIVER_NUM => f(Some(&self.ipc)),
            _ => f(None),
        }
    }
}

unsafe fn set_pin_primary_functions() {
    use sam4l::gpio::PeripheralFunction::{A, B, C, E};
    use sam4l::gpio::{PA, PB, PC};

    // Right column: Imix pin name
    // Left  column: SAM4L peripheral function
    PA[04].configure(Some(A)); // AD0         --  ADCIFE AD0
    PA[05].configure(Some(A)); // AD1         --  ADCIFE AD1
    PA[06].configure(Some(C)); // EXTINT1     --  EIC EXTINT1
    PA[07].configure(Some(A)); // AD1         --  ADCIFE AD2
    PA[08].configure(None); //... RF233 IRQ   --  GPIO pin
    PA[09].configure(None); //... RF233 RST   --  GPIO pin
    PA[10].configure(None); //... RF233 SLP   --  GPIO pin
    PA[13].configure(None); //... TRNG EN     --  GPIO pin
    PA[14].configure(None); //... TRNG_OUT    --  GPIO pin
    PA[17].configure(None); //... NRF INT     -- GPIO pin
    PA[18].configure(Some(A)); // NRF CLK     -- USART2_CLK
    PA[20].configure(None); //... D8          -- GPIO pin
    PA[21].configure(Some(E)); // TWI2 SDA    -- TWIM2_SDA
    PA[22].configure(Some(E)); // TWI2 SCL    --  TWIM2 TWCK
    PA[25].configure(Some(A)); // USB_N       --  USB DM
    PA[26].configure(Some(A)); // USB_P       --  USB DP
    PB[00].configure(Some(A)); // TWI1_SDA    --  TWIMS1 TWD
    PB[01].configure(Some(A)); // TWI1_SCL    --  TWIMS1 TWCK
    PB[02].configure(Some(A)); // AD3         --  ADCIFE AD3
    PB[03].configure(Some(A)); // AD4         --  ADCIFE AD4
    PB[04].configure(Some(A)); // AD5         --  ADCIFE AD5
    PB[05].configure(Some(A)); // VHIGHSAMPLE --  ADCIFE AD6
    PB[06].configure(Some(A)); // RTS3        --  USART3 RTS
    PB[07].configure(None); //... NRF RESET   --  GPIO
    PB[09].configure(Some(A)); // RX3         --  USART3 RX
    PB[10].configure(Some(A)); // TX3         --  USART3 TX
    PB[11].configure(Some(A)); // CTS0        --  USART0 CTS
    PB[12].configure(Some(A)); // RTS0        --  USART0 RTS
    PB[13].configure(Some(A)); // CLK0        --  USART0 CLK
    PB[14].configure(Some(A)); // RX0         --  USART0 RX
    PB[15].configure(Some(A)); // TX0         --  USART0 TX
    PC[00].configure(Some(A)); // CS2         --  SPI NPCS2
    PC[01].configure(Some(A)); // CS3 (RF233) --  SPI NPCS3
    PC[02].configure(Some(A)); // CS1         --  SPI NPCS1
    PC[03].configure(Some(A)); // CS0         --  SPI NPCS0
    PC[04].configure(Some(A)); // MISO        --  SPI MISO
    PC[05].configure(Some(A)); // MOSI        --  SPI MOSI
    PC[06].configure(Some(A)); // SCK         --  SPI CLK
    PC[07].configure(Some(B)); // RTS2 (BLE)  -- USART2_RTS
    PC[08].configure(Some(E)); // CTS2 (BLE)  -- USART2_CTS
    PC[09].configure(None); //... NRF GPIO    -- GPIO
    PC[10].configure(None); //... USER LED    -- GPIO
    PC[11].configure(Some(B)); // RX2 (BLE)   -- USART2_RX
    PC[12].configure(Some(B)); // TX2 (BLE)   -- USART2_TX
    PC[13].configure(None); //... ACC_INT1    -- GPIO
    PC[14].configure(None); //... ACC_INT2    -- GPIO
    PC[16].configure(None); //... SENSE_PWR   --  GPIO pin
    PC[17].configure(None); //... NRF_PWR     --  GPIO pin
    PC[18].configure(None); //... RF233_PWR   --  GPIO pin
    PC[19].configure(None); //... TRNG_PWR    -- GPIO Pin
    PC[22].configure(None); //... KERNEL LED  -- GPIO Pin
    PC[24].configure(None); //... USER_BTN    -- GPIO Pin
    PC[25].configure(Some(B)); // LI_INT      --  EIC EXTINT2
    PC[26].configure(None); //... D7          -- GPIO Pin
    PC[27].configure(None); //... D6          -- GPIO Pin
    PC[28].configure(None); //... D5          -- GPIO Pin
    PC[29].configure(None); //... D4          -- GPIO Pin
    PC[30].configure(None); //... D3          -- GPIO Pin
    PC[31].configure(None); //... D2          -- GPIO Pin
}

/// Reset Handler.
///
/// This symbol is loaded into vector table by the SAM4L chip crate.
/// When the chip first powers on or later does a hard reset, after the core
/// initializes all the hardware, the address of this function is loaded and
/// execution begins here.
#[no_mangle]
pub unsafe fn reset_handler() {
    sam4l::init();

    sam4l::pm::PM.setup_system_clock(sam4l::pm::SystemClockSource::PllExternalOscillatorAt48MHz {
        frequency: sam4l::pm::OscillatorFrequency::Frequency16MHz,
        startup_mode: sam4l::pm::OscillatorStartup::FastStart,
    });

    // Source 32Khz and 1Khz clocks from RC23K (SAM4L Datasheet 11.6.8)
    sam4l::bpm::set_ck32source(sam4l::bpm::CK32Source::RC32K);

    set_pin_primary_functions();

    power::configure_submodules(power::SubmoduleConfig {
        rf233: true,
        nrf51422: true,
        sensors: true,
        trng: true,
    });

    // # CONSOLE

    let console = static_init!(
        capsules::console::Console<sam4l::usart::USART>,
        capsules::console::Console::new(
            &sam4l::usart::USART3,
            115200,
            &mut capsules::console::WRITE_BUF,
            &mut capsules::console::READ_BUF,
            kernel::Grant::create()
        )
    );
    hil::uart::UART::set_client(&sam4l::usart::USART3, console);
    console.initialize();

    // Attach the kernel debug interface to this console
    let kc = static_init!(capsules::console::App, capsules::console::App::default());
    kernel::debug::assign_console_driver(Some(console), kc);

    // Create the Nrf51822Serialization driver for passing BLE commands
    // over UART to the nRF51822 radio.
    let nrf_serialization = static_init!(
        capsules::nrf51822_serialization::Nrf51822Serialization<sam4l::usart::USART>,
        capsules::nrf51822_serialization::Nrf51822Serialization::new(
            &sam4l::usart::USART2,
            &mut capsules::nrf51822_serialization::WRITE_BUF,
            &mut capsules::nrf51822_serialization::READ_BUF
        )
    );
    hil::uart::UART::set_client(&sam4l::usart::USART2, nrf_serialization);

    // # TIMER

    let ast = &sam4l::ast::AST;

    let mux_alarm = static_init!(
        MuxAlarm<'static, sam4l::ast::Ast>,
        MuxAlarm::new(&sam4l::ast::AST)
    );
    ast.configure(mux_alarm);

    let virtual_alarm1 = static_init!(
        VirtualMuxAlarm<'static, sam4l::ast::Ast>,
        VirtualMuxAlarm::new(mux_alarm)
    );
    let alarm = static_init!(
        AlarmDriver<'static, VirtualMuxAlarm<'static, sam4l::ast::Ast>>,
        AlarmDriver::new(virtual_alarm1, kernel::Grant::create())
    );
    virtual_alarm1.set_client(alarm);

    // # I2C Sensors

    let mux_i2c = static_init!(MuxI2C<'static>, MuxI2C::new(&sam4l::i2c::I2C2));
    sam4l::i2c::I2C2.set_master_client(mux_i2c);

    // Configure the ISL29035, device address 0x44
    let isl29035_i2c = static_init!(I2CDevice, I2CDevice::new(mux_i2c, 0x44));
    let isl29035_virtual_alarm = static_init!(
        VirtualMuxAlarm<'static, sam4l::ast::Ast>,
        VirtualMuxAlarm::new(mux_alarm)
    );
    let isl29035 = static_init!(
        capsules::isl29035::Isl29035<'static, VirtualMuxAlarm<'static, sam4l::ast::Ast>>,
        capsules::isl29035::Isl29035::new(
            isl29035_i2c,
            isl29035_virtual_alarm,
            &mut capsules::isl29035::BUF
        )
    );
    isl29035_i2c.set_client(isl29035);
    isl29035_virtual_alarm.set_client(isl29035);

    let ambient_light = static_init!(
        capsules::ambient_light::AmbientLight<'static>,
        capsules::ambient_light::AmbientLight::new(isl29035, kernel::Grant::create())
    );
    hil::sensors::AmbientLight::set_client(isl29035, ambient_light);

    // Set up an SPI MUX, so there can be multiple clients
    let mux_spi = static_init!(
        MuxSpiMaster<'static, sam4l::spi::SpiHw>,
        MuxSpiMaster::new(&sam4l::spi::SPI)
    );
    sam4l::spi::SPI.set_client(mux_spi);
    sam4l::spi::SPI.init();

    // Create a virtualized client for SPI system call interface,
    // then the system call capsule
    let syscall_spi_device = static_init!(
        VirtualSpiMasterDevice<'static, sam4l::spi::SpiHw>,
        VirtualSpiMasterDevice::new(mux_spi, 3)
    );

    // Create the SPI systemc call capsule, passing the client
    let spi_syscalls = static_init!(
        capsules::spi::Spi<'static, VirtualSpiMasterDevice<'static, sam4l::spi::SpiHw>>,
        capsules::spi::Spi::new(syscall_spi_device)
    );

    // System call capsule requires static buffers so it can
    // copy from application slices to DMA
    static mut SPI_READ_BUF: [u8; 64] = [0; 64];
    static mut SPI_WRITE_BUF: [u8; 64] = [0; 64];
    spi_syscalls.config_buffers(&mut SPI_READ_BUF, &mut SPI_WRITE_BUF);
    syscall_spi_device.set_client(spi_syscalls);

    // Configure the SI7021, device address 0x40
    let si7021_alarm = static_init!(
        VirtualMuxAlarm<'static, sam4l::ast::Ast>,
        VirtualMuxAlarm::new(mux_alarm)
    );
    let si7021_i2c = static_init!(I2CDevice, I2CDevice::new(mux_i2c, 0x40));
    let si7021 = static_init!(
        capsules::si7021::SI7021<'static, VirtualMuxAlarm<'static, sam4l::ast::Ast<'static>>>,
        capsules::si7021::SI7021::new(si7021_i2c, si7021_alarm, &mut capsules::si7021::BUFFER)
    );
    si7021_i2c.set_client(si7021);
    si7021_alarm.set_client(si7021);
    let temp = static_init!(
        capsules::temperature::TemperatureSensor<'static>,
        capsules::temperature::TemperatureSensor::new(si7021, kernel::Grant::create())
    );
    kernel::hil::sensors::TemperatureDriver::set_client(si7021, temp);
    let humidity = static_init!(
        capsules::humidity::HumiditySensor<'static>,
        capsules::humidity::HumiditySensor::new(si7021, kernel::Grant::create())
    );
    kernel::hil::sensors::HumidityDriver::set_client(si7021, humidity);

    // Create a second virtualized SPI client, for the RF233
    let rf233_spi = static_init!(
        VirtualSpiMasterDevice<'static, sam4l::spi::SpiHw>,
        VirtualSpiMasterDevice::new(mux_spi, 3)
    );
    // Create the RF233 driver, passing its pins and SPI client
    let rf233: &RF233<'static, VirtualSpiMasterDevice<'static, sam4l::spi::SpiHw>> = static_init!(
        RF233<'static, VirtualSpiMasterDevice<'static, sam4l::spi::SpiHw>>,
        RF233::new(
            rf233_spi,
            &sam4l::gpio::PA[09], // reset
            &sam4l::gpio::PA[10], // sleep
            &sam4l::gpio::PA[08], // irq
            &sam4l::gpio::PA[08]
        )
    ); //  irq_ctl
    sam4l::gpio::PA[08].set_client(rf233);

    // FXOS8700CQ accelerometer, device address 0x1e
    let fxos8700_i2c = static_init!(I2CDevice, I2CDevice::new(mux_i2c, 0x1e));
    let fxos8700 = static_init!(
        capsules::fxos8700cq::Fxos8700cq<'static>,
        capsules::fxos8700cq::Fxos8700cq::new(
            fxos8700_i2c,
            &sam4l::gpio::PC[13],
            &mut capsules::fxos8700cq::BUF
        )
    );
    fxos8700_i2c.set_client(fxos8700);
    sam4l::gpio::PC[13].set_client(fxos8700);
    let ninedof = static_init!(
        capsules::ninedof::NineDof<'static>,
        capsules::ninedof::NineDof::new(fxos8700, kernel::Grant::create())
    );
    hil::sensors::NineDof::set_client(fxos8700, ninedof);

    // Clear sensors enable pin to enable sensor rail
    // sam4l::gpio::PC[16].enable_output();
    // sam4l::gpio::PC[16].clear();

    // Setup ADC
    let adc_channels = static_init!(
        [&'static sam4l::adc::AdcChannel; 6],
        [
            &sam4l::adc::CHANNEL_AD1, // AD0
            &sam4l::adc::CHANNEL_AD2, // AD1
            &sam4l::adc::CHANNEL_AD3, // AD2
            &sam4l::adc::CHANNEL_AD4, // AD3
            &sam4l::adc::CHANNEL_AD5, // AD4
            &sam4l::adc::CHANNEL_AD6, // AD5
        ]
    );
    let adc = static_init!(
        capsules::adc::Adc<'static, sam4l::adc::Adc>,
        capsules::adc::Adc::new(
            &mut sam4l::adc::ADC0,
            adc_channels,
            &mut capsules::adc::ADC_BUFFER1,
            &mut capsules::adc::ADC_BUFFER2,
            &mut capsules::adc::ADC_BUFFER3
        )
    );
    sam4l::adc::ADC0.set_client(adc);

    // # GPIO
    // set GPIO driver controlling remaining GPIO pins
    let gpio_pins = static_init!(
        [&'static sam4l::gpio::GPIOPin; 7],
        [
            &sam4l::gpio::PC[31], // P2
            &sam4l::gpio::PC[30], // P3
            &sam4l::gpio::PC[29], // P4
            &sam4l::gpio::PC[28], // P5
            &sam4l::gpio::PC[27], // P6
            &sam4l::gpio::PC[26], // P7
            &sam4l::gpio::PA[20], // P8
        ]
    );

    let gpio = static_init!(
        capsules::gpio::GPIO<'static, sam4l::gpio::GPIOPin>,
        capsules::gpio::GPIO::new(gpio_pins)
    );
    for pin in gpio_pins.iter() {
        pin.set_client(gpio);
    }

    // # LEDs
    let led_pins = static_init!(
        [(&'static sam4l::gpio::GPIOPin, capsules::led::ActivationMode); 2],
        [
            (
                &sam4l::gpio::PC[22],
                capsules::led::ActivationMode::ActiveHigh
            ),
            (
                &sam4l::gpio::PC[10],
                capsules::led::ActivationMode::ActiveHigh
            ),
        ]
    );
    let led = static_init!(
        capsules::led::LED<'static, sam4l::gpio::GPIOPin>,
        capsules::led::LED::new(led_pins)
    );

    // # BUTTONs

    let button_pins = static_init!(
        [(&'static sam4l::gpio::GPIOPin, capsules::button::GpioMode); 1],
        [(
            &sam4l::gpio::PC[24],
            capsules::button::GpioMode::LowWhenPressed
        )]
    );

    let button = static_init!(
        capsules::button::Button<'static, sam4l::gpio::GPIOPin>,
        capsules::button::Button::new(button_pins, kernel::Grant::create())
    );
    for &(btn, _) in button_pins.iter() {
        btn.set_client(button);
    }

    let crc = static_init!(
        capsules::crc::Crc<'static, sam4l::crccu::Crccu<'static>>,
        capsules::crc::Crc::new(&mut sam4l::crccu::CRCCU, kernel::Grant::create())
    );

    rf233_spi.set_client(rf233);
    rf233.initialize(&mut RF233_BUF, &mut RF233_REG_WRITE, &mut RF233_REG_READ);

    let aes_ccm = static_init!(
        capsules::aes_ccm::AES128CCM<'static, sam4l::aes::Aes<'static>>,
        capsules::aes_ccm::AES128CCM::new(&sam4l::aes::AES, &mut CRYPT_BUF)
    );
    sam4l::aes::AES.set_client(aes_ccm);
    sam4l::aes::AES.enable();

    // Keeps the radio on permanently; pass-through layer
    let awake_mac: &AwakeMac<RF233Device> =
        static_init!(AwakeMac<'static, RF233Device>, AwakeMac::new(rf233));
    rf233.set_transmit_client(awake_mac);
    rf233.set_receive_client(awake_mac, &mut RF233_RX_BUF);

    let mac_device = static_init!(
        capsules::ieee802154::framer::Framer<
            'static,
            AwakeMac<'static, RF233Device>,
            capsules::aes_ccm::AES128CCM<'static, sam4l::aes::Aes<'static>>,
        >,
        capsules::ieee802154::framer::Framer::new(awake_mac, aes_ccm)
    );
    aes_ccm.set_client(mac_device);
    awake_mac.set_transmit_client(mac_device);
    awake_mac.set_receive_client(mac_device);
    awake_mac.set_config_client(mac_device);

    let mux_mac = static_init!(
        capsules::ieee802154::virtual_mac::MuxMac<'static>,
        capsules::ieee802154::virtual_mac::MuxMac::new(mac_device)
    );
    mac_device.set_transmit_client(mux_mac);
    mac_device.set_receive_client(mux_mac);

    let radio_mac = static_init!(
        capsules::ieee802154::virtual_mac::MacUser<'static>,
        capsules::ieee802154::virtual_mac::MacUser::new(mux_mac)
    );
    mux_mac.add_user(radio_mac);

    let radio_driver = static_init!(
        capsules::ieee802154::RadioDriver<'static>,
        capsules::ieee802154::RadioDriver::new(radio_mac, kernel::Grant::create(), &mut RADIO_BUF)
    );

    mac_device.set_key_procedure(radio_driver);
    mac_device.set_device_procedure(radio_driver);
    radio_mac.set_transmit_client(radio_driver);
    radio_mac.set_receive_client(radio_driver);
    radio_mac.set_pan(0xABCD);
    radio_mac.set_address(0x1008);

    // Configure the USB controller
    let usb_client = static_init!(
        capsules::usbc_client::Client<'static, sam4l::usbc::Usbc<'static>>,
        capsules::usbc_client::Client::new(&sam4l::usbc::USBC)
    );
    sam4l::usbc::USBC.set_client(usb_client);

    // Configure the USB userspace driver
    let usb_driver = static_init!(
        capsules::usb_user::UsbSyscallDriver<
            'static,
            capsules::usbc_client::Client<'static, sam4l::usbc::Usbc<'static>>,
        >,
        capsules::usb_user::UsbSyscallDriver::new(usb_client, kernel::Grant::create())
    );

<<<<<<< HEAD
    let mux_flash = static_init!(
        capsules::virtual_flash::MuxFlash<'static, sam4l::flashcalw::FLASHCALW>,
        capsules::virtual_flash::MuxFlash::new(&sam4l::flashcalw::FLASH_CONTROLLER));
    hil::flash::HasClient::set_client(&sam4l::flashcalw::FLASH_CONTROLLER, mux_flash);

    let deluge_state_test = deluge_test::initialize_all(radio_mac,
                                                        mux_alarm,
                                                        mux_flash);
=======
    sam4l::flashcalw::FLASH_CONTROLLER.configure();
    pub static mut FLASH_PAGEBUFFER: sam4l::flashcalw::Sam4lPage =
        sam4l::flashcalw::Sam4lPage::new();
    let nv_to_page = static_init!(
        capsules::nonvolatile_to_pages::NonvolatileToPages<'static, sam4l::flashcalw::FLASHCALW>,
        capsules::nonvolatile_to_pages::NonvolatileToPages::new(
            &mut sam4l::flashcalw::FLASH_CONTROLLER,
            &mut FLASH_PAGEBUFFER
        )
    );
    hil::flash::HasClient::set_client(&sam4l::flashcalw::FLASH_CONTROLLER, nv_to_page);

    let nonvolatile_storage = static_init!(
        capsules::nonvolatile_storage_driver::NonvolatileStorage<'static>,
        capsules::nonvolatile_storage_driver::NonvolatileStorage::new(
            nv_to_page,
            kernel::Grant::create(),
            0x60000, // Start address for userspace accessible region
            0x20000, // Length of userspace accessible region
            0,       // Start address of kernel accessible region
            0,       // Length of kernel accessible region
            &mut capsules::nonvolatile_storage_driver::BUFFER
        )
    );
    hil::nonvolatile_storage::NonvolatileStorage::set_client(nv_to_page, nonvolatile_storage);
>>>>>>> a6bc0123

    let imix = Imix {
        console: console,
        alarm: alarm,
        gpio: gpio,
        temp: temp,
        humidity: humidity,
        ambient_light: ambient_light,
        adc: adc,
        led: led,
        button: button,
        crc: crc,
        spi: spi_syscalls,
        ipc: kernel::ipc::IPC::new(),
        ninedof: ninedof,
        radio_driver: radio_driver,
        usb_driver: usb_driver,
        nrf51822: nrf_serialization,
        nonvolatile_storage: nonvolatile_storage,
    };

    let mut chip = sam4l::chip::Sam4l::new();

    // TODO: Necessary?
    sam4l::flashcalw::FLASH_CONTROLLER.configure();

    // Need to reset the nRF on boot, toggle it's SWDIO
    sam4l::gpio::PB[07].enable();
    sam4l::gpio::PB[07].enable_output();
    sam4l::gpio::PB[07].clear();
    // minimum hold time is 200ns, ~20ns per instruction, so overshoot a bit
    for _ in 0..10 {
        cortexm4::support::nop();
    }
    sam4l::gpio::PB[07].set();

    imix.nrf51822.initialize();

    // These two lines need to be below the creation of the chip for
    // initialization to work.
    rf233.reset();
    rf233.start();

    debug!("Initialization complete. Entering main loop");
    extern "C" {
        /// Beginning of the ROM region containing app images.
        static _sapps: u8;
    }
    kernel::procs::load_processes(
        &_sapps as *const u8,
        &mut APP_MEMORY,
        &mut PROCESSES,
        FAULT_RESPONSE,
    );
<<<<<<< HEAD
    deluge_state_test.start(true);
    kernel::main(&imix, &mut chip, &mut PROCESSES, &imix.ipc);
=======

    kernel::main(&imix, &mut chip, &mut PROCESSES, Some(&imix.ipc));
>>>>>>> a6bc0123
}<|MERGE_RESOLUTION|>--- conflicted
+++ resolved
@@ -46,15 +46,12 @@
 #[allow(dead_code)]
 mod spi_dummy;
 #[allow(dead_code)]
-<<<<<<< HEAD
-mod lowpan_frag_dummy;
-#[allow(dead_code)]
 mod trickle_test;
 #[allow(dead_code)]
 mod deluge_test;
 #[allow(dead_code)]
 mod deluge_state_test;
-=======
+#[allow(dead_code)]
 mod udp_lowpan_test;
 
 #[allow(dead_code)]
@@ -62,7 +59,6 @@
 
 #[allow(dead_code)]
 mod aes_ccm_test;
->>>>>>> a6bc0123
 
 #[allow(dead_code)]
 mod power;
@@ -107,7 +103,7 @@
         'static,
         sam4l::usart::USART,
     >,
-    nonvolatile_storage: &'static capsules::nonvolatile_storage_driver::NonvolatileStorage<'static>,
+    //nonvolatile_storage: &'static capsules::nonvolatile_storage_driver::NonvolatileStorage<'static>,
 }
 
 // The RF233 radio stack requires our buffers for its SPI operations:
@@ -155,7 +151,7 @@
             capsules::usb_user::DRIVER_NUM => f(Some(self.usb_driver)),
             capsules::ieee802154::DRIVER_NUM => f(Some(self.radio_driver)),
             capsules::nrf51822_serialization::DRIVER_NUM => f(Some(self.nrf51822)),
-            capsules::nonvolatile_storage_driver::DRIVER_NUM => f(Some(self.nonvolatile_storage)),
+            //capsules::nonvolatile_storage_driver::DRIVER_NUM => f(Some(self.nonvolatile_storage)),
             kernel::ipc::DRIVER_NUM => f(Some(&self.ipc)),
             _ => f(None),
         }
@@ -585,7 +581,9 @@
         capsules::usb_user::UsbSyscallDriver::new(usb_client, kernel::Grant::create())
     );
 
-<<<<<<< HEAD
+    // TODO: Necessary?
+    sam4l::flashcalw::FLASH_CONTROLLER.configure();
+
     let mux_flash = static_init!(
         capsules::virtual_flash::MuxFlash<'static, sam4l::flashcalw::FLASHCALW>,
         capsules::virtual_flash::MuxFlash::new(&sam4l::flashcalw::FLASH_CONTROLLER));
@@ -594,7 +592,7 @@
     let deluge_state_test = deluge_test::initialize_all(radio_mac,
                                                         mux_alarm,
                                                         mux_flash);
-=======
+    /*
     sam4l::flashcalw::FLASH_CONTROLLER.configure();
     pub static mut FLASH_PAGEBUFFER: sam4l::flashcalw::Sam4lPage =
         sam4l::flashcalw::Sam4lPage::new();
@@ -620,7 +618,7 @@
         )
     );
     hil::nonvolatile_storage::NonvolatileStorage::set_client(nv_to_page, nonvolatile_storage);
->>>>>>> a6bc0123
+    */
 
     let imix = Imix {
         console: console,
@@ -639,13 +637,10 @@
         radio_driver: radio_driver,
         usb_driver: usb_driver,
         nrf51822: nrf_serialization,
-        nonvolatile_storage: nonvolatile_storage,
+        //nonvolatile_storage: nonvolatile_storage,
     };
 
     let mut chip = sam4l::chip::Sam4l::new();
-
-    // TODO: Necessary?
-    sam4l::flashcalw::FLASH_CONTROLLER.configure();
 
     // Need to reset the nRF on boot, toggle it's SWDIO
     sam4l::gpio::PB[07].enable();
@@ -675,11 +670,6 @@
         &mut PROCESSES,
         FAULT_RESPONSE,
     );
-<<<<<<< HEAD
     deluge_state_test.start(true);
     kernel::main(&imix, &mut chip, &mut PROCESSES, &imix.ipc);
-=======
-
-    kernel::main(&imix, &mut chip, &mut PROCESSES, Some(&imix.ipc));
->>>>>>> a6bc0123
 }