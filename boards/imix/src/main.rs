//! Board file for Imix development platform.
//!
//! - <https://github.com/helena-project/tock/tree/master/boards/imix>
//! - <https://github.com/helena-project/imix>

#![no_std]
#![no_main]
#![feature(asm, const_fn, lang_items, compiler_builtins_lib, const_cell_new)]
#![deny(missing_docs)]

extern crate capsules;
extern crate compiler_builtins;
#[allow(unused_imports)]
#[macro_use(debug, debug_gpio, static_init)]
extern crate kernel;
extern crate sam4l;

use capsules::alarm::AlarmDriver;
use capsules::ieee802154::device::MacDevice;
use capsules::ieee802154::mac::{AwakeMac, Mac};
use capsules::rf233::RF233;
use capsules::virtual_alarm::{MuxAlarm, VirtualMuxAlarm};
use capsules::virtual_i2c::{I2CDevice, MuxI2C};
use capsules::virtual_spi::{MuxSpiMaster, VirtualSpiMasterDevice};
use kernel::hil;
use kernel::hil::Controller;
use kernel::hil::radio;
use kernel::hil::radio::{RadioConfig, RadioData};
use kernel::hil::spi::SpiMaster;
use kernel::hil::symmetric_encryption;
use kernel::hil::symmetric_encryption::{AES128, AES128CCM};

/// Support routines for debugging I/O.
///
/// Note: Use of this module will trample any other USART3 configuration.
#[macro_use]
pub mod io;

// Unit Tests for drivers.
#[allow(dead_code)]
mod i2c_dummy;
#[allow(dead_code)]
mod spi_dummy;
#[allow(dead_code)]
mod lowpan_frag_dummy;
#[allow(dead_code)]
mod app_layer_lowpan_frag;
#[allow(dead_code)]
mod app_layer_icmp_lowpan_frag;

#[allow(dead_code)]
mod aes_test;

#[allow(dead_code)]
mod aes_ccm_test;

#[allow(dead_code)]
mod power;

// State for loading apps.

const NUM_PROCS: usize = 2;

// how should the kernel respond when a process faults
const FAULT_RESPONSE: kernel::process::FaultResponse = kernel::process::FaultResponse::Panic;

#[link_section = ".app_memory"]
static mut APP_MEMORY: [u8; 16384] = [0; 16384];

static mut PROCESSES: [Option<kernel::Process<'static>>; NUM_PROCS] = [None, None];

// Save some deep nesting
type RF233Device =
    capsules::rf233::RF233<'static, VirtualSpiMasterDevice<'static, sam4l::spi::SpiHw>>;

struct Imix {
    console: &'static capsules::console::Console<'static, sam4l::usart::USART>,
    gpio: &'static capsules::gpio::GPIO<'static, sam4l::gpio::GPIOPin>,
    alarm: &'static AlarmDriver<'static, VirtualMuxAlarm<'static, sam4l::ast::Ast<'static>>>,
    temp: &'static capsules::temperature::TemperatureSensor<'static>,
    humidity: &'static capsules::humidity::HumiditySensor<'static>,
    ambient_light: &'static capsules::ambient_light::AmbientLight<'static>,
    adc: &'static capsules::adc::Adc<'static, sam4l::adc::Adc>,
    led: &'static capsules::led::LED<'static, sam4l::gpio::GPIOPin>,
    button: &'static capsules::button::Button<'static, sam4l::gpio::GPIOPin>,
    spi: &'static capsules::spi::Spi<'static, VirtualSpiMasterDevice<'static, sam4l::spi::SpiHw>>,
    ipc: kernel::ipc::IPC,
    ninedof: &'static capsules::ninedof::NineDof<'static>,
    radio_driver: &'static capsules::ieee802154::RadioDriver<'static>,
    crc: &'static capsules::crc::Crc<'static, sam4l::crccu::Crccu<'static>>,
    usb_driver: &'static capsules::usb_user::UsbSyscallDriver<
        'static,
        capsules::usbc_client::Client<'static, sam4l::usbc::Usbc<'static>>,
    >,
    nrf51822: &'static capsules::nrf51822_serialization::Nrf51822Serialization<
        'static,
        sam4l::usart::USART,
    >,
    nonvolatile_storage: &'static capsules::nonvolatile_storage_driver::NonvolatileStorage<'static>,
}

// The RF233 radio stack requires our buffers for its SPI operations:
//
//   1. buf: a packet-sized buffer for SPI operations, which is
//      used as the read buffer when it writes a packet passed to it and the write
//      buffer when it reads a packet into a buffer passed to it.
//   2. rx_buf: buffer to receive packets into
//   3 + 4: two small buffers for performing registers
//      operations (one read, one write).

static mut RF233_BUF: [u8; radio::MAX_BUF_SIZE] = [0x00; radio::MAX_BUF_SIZE];
static mut RF233_RX_BUF: [u8; radio::MAX_BUF_SIZE] = [0x00; radio::MAX_BUF_SIZE];
static mut RF233_REG_WRITE: [u8; 2] = [0x00; 2];
static mut RF233_REG_READ: [u8; 2] = [0x00; 2];

// The RF233 system call interface ("radio") requires one buffer, which it
// copies application transmissions into or copies out to application buffers
// for reception.
static mut RADIO_BUF: [u8; radio::MAX_BUF_SIZE] = [0x00; radio::MAX_BUF_SIZE];

// This buffer is used as an intermediate buffer for AES CCM encryption
// An upper bound on the required size is 3 * BLOCK_SIZE + radio::MAX_BUF_SIZE
const CRYPT_SIZE: usize = 3 * symmetric_encryption::AES128_BLOCK_SIZE + radio::MAX_BUF_SIZE;
static mut CRYPT_BUF: [u8; CRYPT_SIZE] = [0x00; CRYPT_SIZE];

impl kernel::Platform for Imix {
    fn with_driver<F, R>(&self, driver_num: usize, f: F) -> R
    where
        F: FnOnce(Option<&kernel::Driver>) -> R,
    {
        match driver_num {
            capsules::console::DRIVER_NUM => f(Some(self.console)),
            capsules::gpio::DRIVER_NUM => f(Some(self.gpio)),
            capsules::alarm::DRIVER_NUM => f(Some(self.alarm)),
            capsules::spi::DRIVER_NUM => f(Some(self.spi)),
            capsules::adc::DRIVER_NUM => f(Some(self.adc)),
            capsules::led::DRIVER_NUM => f(Some(self.led)),
            capsules::button::DRIVER_NUM => f(Some(self.button)),
            capsules::ambient_light::DRIVER_NUM => f(Some(self.ambient_light)),
            capsules::temperature::DRIVER_NUM => f(Some(self.temp)),
            capsules::humidity::DRIVER_NUM => f(Some(self.humidity)),
            capsules::ninedof::DRIVER_NUM => f(Some(self.ninedof)),
            capsules::crc::DRIVER_NUM => f(Some(self.crc)),
            capsules::usb_user::DRIVER_NUM => f(Some(self.usb_driver)),
            capsules::ieee802154::DRIVER_NUM => f(Some(self.radio_driver)),
            capsules::nrf51822_serialization::DRIVER_NUM => f(Some(self.nrf51822)),
            capsules::nonvolatile_storage_driver::DRIVER_NUM => f(Some(self.nonvolatile_storage)),
            kernel::ipc::DRIVER_NUM => f(Some(&self.ipc)),
            _ => f(None),
        }
    }
}

unsafe fn set_pin_primary_functions() {
    use sam4l::gpio::{PA, PB, PC};
    use sam4l::gpio::PeripheralFunction::{A, B, C, E};

    // Right column: Imix pin name
    // Left  column: SAM4L peripheral function
    PA[04].configure(Some(A)); // AD0         --  ADCIFE AD0
    PA[05].configure(Some(A)); // AD1         --  ADCIFE AD1
    PA[06].configure(Some(C)); // EXTINT1     --  EIC EXTINT1
    PA[07].configure(Some(A)); // AD1         --  ADCIFE AD2
    PA[08].configure(None); //... RF233 IRQ   --  GPIO pin
    PA[09].configure(None); //... RF233 RST   --  GPIO pin
    PA[10].configure(None); //... RF233 SLP   --  GPIO pin
    PA[13].configure(None); //... TRNG EN     --  GPIO pin
    PA[14].configure(None); //... TRNG_OUT    --  GPIO pin
    PA[17].configure(None); //... NRF INT     -- GPIO pin
    PA[18].configure(Some(A)); // NRF CLK     -- USART2_CLK
    PA[20].configure(None); //... D8          -- GPIO pin
    PA[21].configure(Some(E)); // TWI2 SDA    -- TWIM2_SDA
    PA[22].configure(Some(E)); // TWI2 SCL    --  TWIM2 TWCK
    PA[25].configure(Some(A)); // USB_N       --  USB DM
    PA[26].configure(Some(A)); // USB_P       --  USB DP
    PB[00].configure(Some(A)); // TWI1_SDA    --  TWIMS1 TWD
    PB[01].configure(Some(A)); // TWI1_SCL    --  TWIMS1 TWCK
    PB[02].configure(Some(A)); // AD3         --  ADCIFE AD3
    PB[03].configure(Some(A)); // AD4         --  ADCIFE AD4
    PB[04].configure(Some(A)); // AD5         --  ADCIFE AD5
    PB[05].configure(Some(A)); // VHIGHSAMPLE --  ADCIFE AD6
    PB[06].configure(Some(A)); // RTS3        --  USART3 RTS
    PB[07].configure(None); //... NRF RESET   --  GPIO
    PB[09].configure(Some(A)); // RX3         --  USART3 RX
    PB[10].configure(Some(A)); // TX3         --  USART3 TX
    PB[11].configure(Some(A)); // CTS0        --  USART0 CTS
    PB[12].configure(Some(A)); // RTS0        --  USART0 RTS
    PB[13].configure(Some(A)); // CLK0        --  USART0 CLK
    PB[14].configure(Some(A)); // RX0         --  USART0 RX
    PB[15].configure(Some(A)); // TX0         --  USART0 TX
    PC[00].configure(Some(A)); // CS2         --  SPI NPCS2
    PC[01].configure(Some(A)); // CS3 (RF233) --  SPI NPCS3
    PC[02].configure(Some(A)); // CS1         --  SPI NPCS1
    PC[03].configure(Some(A)); // CS0         --  SPI NPCS0
    PC[04].configure(Some(A)); // MISO        --  SPI MISO
    PC[05].configure(Some(A)); // MOSI        --  SPI MOSI
    PC[06].configure(Some(A)); // SCK         --  SPI CLK
    PC[07].configure(Some(B)); // RTS2 (BLE)  -- USART2_RTS
    PC[08].configure(Some(E)); // CTS2 (BLE)  -- USART2_CTS
    PC[09].configure(None); //... NRF GPIO    -- GPIO
    PC[10].configure(None); //... USER LED    -- GPIO
    PC[11].configure(Some(B)); // RX2 (BLE)   -- USART2_RX
    PC[12].configure(Some(B)); // TX2 (BLE)   -- USART2_TX
    PC[13].configure(None); //... ACC_INT1    -- GPIO
    PC[14].configure(None); //... ACC_INT2    -- GPIO
    PC[16].configure(None); //... SENSE_PWR   --  GPIO pin
    PC[17].configure(None); //... NRF_PWR     --  GPIO pin
    PC[18].configure(None); //... RF233_PWR   --  GPIO pin
    PC[19].configure(None); //... TRNG_PWR    -- GPIO Pin
    PC[22].configure(None); //... KERNEL LED  -- GPIO Pin
    PC[24].configure(None); //... USER_BTN    -- GPIO Pin
    PC[25].configure(Some(B)); // LI_INT      --  EIC EXTINT2
    PC[26].configure(None); //... D7          -- GPIO Pin
    PC[27].configure(None); //... D6          -- GPIO Pin
    PC[28].configure(None); //... D5          -- GPIO Pin
    PC[29].configure(None); //... D4          -- GPIO Pin
    PC[30].configure(None); //... D3          -- GPIO Pin
    PC[31].configure(None); //... D2          -- GPIO Pin
}

/// Reset Handler.
///
/// This symbol is loaded into vector table by the SAM4L chip crate.
/// When the chip first powers on or later does a hard reset, after the core
/// initializes all the hardware, the address of this function is loaded and
/// execution begins here.
#[no_mangle]
pub unsafe fn reset_handler() {
    sam4l::init();

    sam4l::pm::PM.setup_system_clock(sam4l::pm::SystemClockSource::PllExternalOscillatorAt48MHz {
        frequency: sam4l::pm::OscillatorFrequency::Frequency16MHz,
        startup_mode: sam4l::pm::OscillatorStartup::FastStart,
    });

    // Source 32Khz and 1Khz clocks from RC23K (SAM4L Datasheet 11.6.8)
    sam4l::bpm::set_ck32source(sam4l::bpm::CK32Source::RC32K);

    set_pin_primary_functions();

    power::configure_submodules(power::SubmoduleConfig {
        rf233: true,
        nrf51422: true,
        sensors: true,
        trng: true,
    });

    // # CONSOLE

    let console = static_init!(
        capsules::console::Console<sam4l::usart::USART>,
        capsules::console::Console::new(
            &sam4l::usart::USART3,
            115200,
            &mut capsules::console::WRITE_BUF,
            kernel::Grant::create()
        )
    );
    hil::uart::UART::set_client(&sam4l::usart::USART3, console);
    console.initialize();

    // Attach the kernel debug interface to this console
    let kc = static_init!(capsules::console::App, capsules::console::App::default());
    kernel::debug::assign_console_driver(Some(console), kc);

    // Create the Nrf51822Serialization driver for passing BLE commands
    // over UART to the nRF51822 radio.
    let nrf_serialization = static_init!(
        capsules::nrf51822_serialization::Nrf51822Serialization<sam4l::usart::USART>,
        capsules::nrf51822_serialization::Nrf51822Serialization::new(
            &sam4l::usart::USART2,
            &mut capsules::nrf51822_serialization::WRITE_BUF,
            &mut capsules::nrf51822_serialization::READ_BUF
        )
    );
    hil::uart::UART::set_client(&sam4l::usart::USART2, nrf_serialization);

    // # TIMER

    let ast = &sam4l::ast::AST;

    let mux_alarm = static_init!(
        MuxAlarm<'static, sam4l::ast::Ast>,
        MuxAlarm::new(&sam4l::ast::AST)
    );
    ast.configure(mux_alarm);

    let virtual_alarm1 = static_init!(
        VirtualMuxAlarm<'static, sam4l::ast::Ast>,
        VirtualMuxAlarm::new(mux_alarm)
    );
    let alarm = static_init!(
        AlarmDriver<'static, VirtualMuxAlarm<'static, sam4l::ast::Ast>>,
        AlarmDriver::new(virtual_alarm1, kernel::Grant::create())
    );
    virtual_alarm1.set_client(alarm);

    // # I2C Sensors

    let mux_i2c = static_init!(MuxI2C<'static>, MuxI2C::new(&sam4l::i2c::I2C2));
    sam4l::i2c::I2C2.set_master_client(mux_i2c);

    // Configure the ISL29035, device address 0x44
    let isl29035_i2c = static_init!(I2CDevice, I2CDevice::new(mux_i2c, 0x44));
    let isl29035_virtual_alarm = static_init!(
        VirtualMuxAlarm<'static, sam4l::ast::Ast>,
        VirtualMuxAlarm::new(mux_alarm)
    );
    let isl29035 = static_init!(
        capsules::isl29035::Isl29035<'static, VirtualMuxAlarm<'static, sam4l::ast::Ast>>,
        capsules::isl29035::Isl29035::new(
            isl29035_i2c,
            isl29035_virtual_alarm,
            &mut capsules::isl29035::BUF
        )
    );
    isl29035_i2c.set_client(isl29035);
    isl29035_virtual_alarm.set_client(isl29035);

    let ambient_light = static_init!(
        capsules::ambient_light::AmbientLight<'static>,
        capsules::ambient_light::AmbientLight::new(isl29035, kernel::Grant::create())
    );
    hil::sensors::AmbientLight::set_client(isl29035, ambient_light);

    // Set up an SPI MUX, so there can be multiple clients
    let mux_spi = static_init!(
        MuxSpiMaster<'static, sam4l::spi::SpiHw>,
        MuxSpiMaster::new(&sam4l::spi::SPI)
    );
    sam4l::spi::SPI.set_client(mux_spi);
    sam4l::spi::SPI.init();

    // Create a virtualized client for SPI system call interface,
    // then the system call capsule
    let syscall_spi_device = static_init!(
        VirtualSpiMasterDevice<'static, sam4l::spi::SpiHw>,
        VirtualSpiMasterDevice::new(mux_spi, 3)
    );

    // Create the SPI systemc call capsule, passing the client
    let spi_syscalls = static_init!(
        capsules::spi::Spi<'static, VirtualSpiMasterDevice<'static, sam4l::spi::SpiHw>>,
        capsules::spi::Spi::new(syscall_spi_device)
    );

    // System call capsule requires static buffers so it can
    // copy from application slices to DMA
    static mut SPI_READ_BUF: [u8; 64] = [0; 64];
    static mut SPI_WRITE_BUF: [u8; 64] = [0; 64];
    spi_syscalls.config_buffers(&mut SPI_READ_BUF, &mut SPI_WRITE_BUF);
    syscall_spi_device.set_client(spi_syscalls);

    // Configure the SI7021, device address 0x40
    let si7021_alarm = static_init!(
        VirtualMuxAlarm<'static, sam4l::ast::Ast>,
        VirtualMuxAlarm::new(mux_alarm)
    );
    let si7021_i2c = static_init!(I2CDevice, I2CDevice::new(mux_i2c, 0x40));
    let si7021 = static_init!(
        capsules::si7021::SI7021<'static, VirtualMuxAlarm<'static, sam4l::ast::Ast<'static>>>,
        capsules::si7021::SI7021::new(si7021_i2c, si7021_alarm, &mut capsules::si7021::BUFFER)
    );
    si7021_i2c.set_client(si7021);
    si7021_alarm.set_client(si7021);
    let temp = static_init!(
        capsules::temperature::TemperatureSensor<'static>,
        capsules::temperature::TemperatureSensor::new(si7021, kernel::Grant::create()),
        96 / 8
    );
    kernel::hil::sensors::TemperatureDriver::set_client(si7021, temp);
    let humidity = static_init!(
        capsules::humidity::HumiditySensor<'static>,
        capsules::humidity::HumiditySensor::new(si7021, kernel::Grant::create()),
        96 / 8
    );
    kernel::hil::sensors::HumidityDriver::set_client(si7021, humidity);

    // Create a second virtualized SPI client, for the RF233
    let rf233_spi = static_init!(
        VirtualSpiMasterDevice<'static, sam4l::spi::SpiHw>,
        VirtualSpiMasterDevice::new(mux_spi, 3)
    );
    // Create the RF233 driver, passing its pins and SPI client
    let rf233: &RF233<'static, VirtualSpiMasterDevice<'static, sam4l::spi::SpiHw>> = static_init!(
        RF233<'static, VirtualSpiMasterDevice<'static, sam4l::spi::SpiHw>>,
        RF233::new(
            rf233_spi,
            &sam4l::gpio::PA[09], // reset
            &sam4l::gpio::PA[10], // sleep
            &sam4l::gpio::PA[08], // irq
            &sam4l::gpio::PA[08]
        )
    ); //  irq_ctl
    sam4l::gpio::PA[08].set_client(rf233);

    // FXOS8700CQ accelerometer, device address 0x1e
    let fxos8700_i2c = static_init!(I2CDevice, I2CDevice::new(mux_i2c, 0x1e));
    let fxos8700 = static_init!(
        capsules::fxos8700cq::Fxos8700cq<'static>,
        capsules::fxos8700cq::Fxos8700cq::new(
            fxos8700_i2c,
            &sam4l::gpio::PC[13],
            &mut capsules::fxos8700cq::BUF
        )
    );
    fxos8700_i2c.set_client(fxos8700);
    sam4l::gpio::PC[13].set_client(fxos8700);
    let ninedof = static_init!(
        capsules::ninedof::NineDof<'static>,
        capsules::ninedof::NineDof::new(fxos8700, kernel::Grant::create())
    );
    hil::sensors::NineDof::set_client(fxos8700, ninedof);

    // Clear sensors enable pin to enable sensor rail
    // sam4l::gpio::PC[16].enable_output();
    // sam4l::gpio::PC[16].clear();

    // Setup ADC
    let adc_channels = static_init!(
        [&'static sam4l::adc::AdcChannel; 6],
        [
            &sam4l::adc::CHANNEL_AD1, // AD0
            &sam4l::adc::CHANNEL_AD2, // AD1
            &sam4l::adc::CHANNEL_AD3, // AD2
            &sam4l::adc::CHANNEL_AD4, // AD3
            &sam4l::adc::CHANNEL_AD5, // AD4
            &sam4l::adc::CHANNEL_AD6  // AD5
        ]
    );
    let adc = static_init!(
        capsules::adc::Adc<'static, sam4l::adc::Adc>,
        capsules::adc::Adc::new(
            &mut sam4l::adc::ADC0,
            adc_channels,
            &mut capsules::adc::ADC_BUFFER1,
            &mut capsules::adc::ADC_BUFFER2,
            &mut capsules::adc::ADC_BUFFER3
        )
    );
    sam4l::adc::ADC0.set_client(adc);

    // # GPIO
    // set GPIO driver controlling remaining GPIO pins
    let gpio_pins = static_init!(
        [&'static sam4l::gpio::GPIOPin; 7],
        [
            &sam4l::gpio::PC[31], // P2
            &sam4l::gpio::PC[30], // P3
            &sam4l::gpio::PC[29], // P4
            &sam4l::gpio::PC[28], // P5
            &sam4l::gpio::PC[27], // P6
            &sam4l::gpio::PC[26], // P7
            &sam4l::gpio::PA[20]  // P8
        ]
    );

    let gpio = static_init!(
        capsules::gpio::GPIO<'static, sam4l::gpio::GPIOPin>,
        capsules::gpio::GPIO::new(gpio_pins)
    );
    for pin in gpio_pins.iter() {
        pin.set_client(gpio);
    }

    // # LEDs
    let led_pins = static_init!(
        [(&'static sam4l::gpio::GPIOPin, capsules::led::ActivationMode); 2],
        [
            (
                &sam4l::gpio::PC[22],
                capsules::led::ActivationMode::ActiveHigh
            ),
            (
                &sam4l::gpio::PC[10],
                capsules::led::ActivationMode::ActiveHigh
            )
        ]
    );
    let led = static_init!(
        capsules::led::LED<'static, sam4l::gpio::GPIOPin>,
        capsules::led::LED::new(led_pins)
    );

    // # BUTTONs

    let button_pins = static_init!(
        [(&'static sam4l::gpio::GPIOPin, capsules::button::GpioMode); 1],
        [
            (
                &sam4l::gpio::PC[24],
                capsules::button::GpioMode::LowWhenPressed
            )
        ]
    );

    let button = static_init!(
        capsules::button::Button<'static, sam4l::gpio::GPIOPin>,
        capsules::button::Button::new(button_pins, kernel::Grant::create())
    );
    for &(btn, _) in button_pins.iter() {
        btn.set_client(button);
    }

    let crc = static_init!(
        capsules::crc::Crc<'static, sam4l::crccu::Crccu<'static>>,
        capsules::crc::Crc::new(&mut sam4l::crccu::CRCCU, kernel::Grant::create())
    );

    rf233_spi.set_client(rf233);
    rf233.initialize(&mut RF233_BUF, &mut RF233_REG_WRITE, &mut RF233_REG_READ);

    let aes_ccm = static_init!(
        capsules::aes_ccm::AES128CCM<'static, sam4l::aes::Aes<'static>>,
        capsules::aes_ccm::AES128CCM::new(&sam4l::aes::AES, &mut CRYPT_BUF)
    );
    sam4l::aes::AES.set_client(aes_ccm);
    sam4l::aes::AES.enable();

    // Keeps the radio on permanently; pass-through layer
    let awake_mac: &AwakeMac<RF233Device> =
        static_init!(AwakeMac<'static, RF233Device>, AwakeMac::new(rf233));
    rf233.set_transmit_client(awake_mac);
    rf233.set_receive_client(awake_mac, &mut RF233_RX_BUF);

    let mac_device = static_init!(
        capsules::ieee802154::framer::Framer<
            'static,
            AwakeMac<'static, RF233Device>,
            capsules::aes_ccm::AES128CCM<'static, sam4l::aes::Aes<'static>>,
        >,
        capsules::ieee802154::framer::Framer::new(awake_mac, aes_ccm)
    );
    aes_ccm.set_client(mac_device);
    awake_mac.set_transmit_client(mac_device);
    awake_mac.set_receive_client(mac_device);
    awake_mac.set_config_client(mac_device);

    let mux_mac = static_init!(
        capsules::ieee802154::virtual_mac::MuxMac<'static>,
        capsules::ieee802154::virtual_mac::MuxMac::new(mac_device)
    );
    mac_device.set_transmit_client(mux_mac);
    mac_device.set_receive_client(mux_mac);

    let radio_mac = static_init!(
        capsules::ieee802154::virtual_mac::MacUser<'static>,
        capsules::ieee802154::virtual_mac::MacUser::new(mux_mac)
    );
    mux_mac.add_user(radio_mac);

    let radio_driver = static_init!(
        capsules::ieee802154::RadioDriver<'static>,
        capsules::ieee802154::RadioDriver::new(radio_mac, kernel::Grant::create(), &mut RADIO_BUF)
    );

    mac_device.set_key_procedure(radio_driver);
    mac_device.set_device_procedure(radio_driver);
    radio_mac.set_transmit_client(radio_driver);
    radio_mac.set_receive_client(radio_driver);
    radio_mac.set_pan(0xABCD);
    radio_mac.set_address(0x1008);

    // Configure the USB controller
    let usb_client = static_init!(
        capsules::usbc_client::Client<'static, sam4l::usbc::Usbc<'static>>,
        capsules::usbc_client::Client::new(&sam4l::usbc::USBC)
    );
    sam4l::usbc::USBC.set_client(usb_client);

    // Configure the USB userspace driver
    let usb_driver = static_init!(
        capsules::usb_user::UsbSyscallDriver<
            'static,
            capsules::usbc_client::Client<'static, sam4l::usbc::Usbc<'static>>,
        >,
        capsules::usb_user::UsbSyscallDriver::new(usb_client, kernel::Grant::create())
    );

    sam4l::flashcalw::FLASH_CONTROLLER.configure();
    pub static mut FLASH_PAGEBUFFER: sam4l::flashcalw::Sam4lPage =
        sam4l::flashcalw::Sam4lPage::new();
    let nv_to_page = static_init!(
        capsules::nonvolatile_to_pages::NonvolatileToPages<'static, sam4l::flashcalw::FLASHCALW>,
        capsules::nonvolatile_to_pages::NonvolatileToPages::new(
            &mut sam4l::flashcalw::FLASH_CONTROLLER,
            &mut FLASH_PAGEBUFFER
        )
    );
    hil::flash::HasClient::set_client(&sam4l::flashcalw::FLASH_CONTROLLER, nv_to_page);

    let nonvolatile_storage = static_init!(
        capsules::nonvolatile_storage_driver::NonvolatileStorage<'static>,
        capsules::nonvolatile_storage_driver::NonvolatileStorage::new(
            nv_to_page,
            kernel::Grant::create(),
            0x60000, // Start address for userspace accessible region
            0x20000, // Length of userspace accessible region
            0,       // Start address of kernel accessible region
            0,       // Length of kernel accessible region
            &mut capsules::nonvolatile_storage_driver::BUFFER
        )
    );
    hil::nonvolatile_storage::NonvolatileStorage::set_client(nv_to_page, nonvolatile_storage);

/*    let lowpan_frag_test = lowpan_frag_dummy::initialize_all(radio_mac as &'static Mac,
                                                          mux_alarm as &'static
                                                             MuxAlarm<'static,
                                                                 sam4l::ast::Ast>);
    radio_mac.set_transmit_client(lowpan_frag_test);*/  //Uncomment for 6lowpan frag test

/*    let app_lowpan_frag_test = app_layer_lowpan_frag::initialize_all(radio_mac as &'static Mac,
                                                          mux_alarm as &'static
                                                             MuxAlarm<'static,
                                                                 sam4l::ast::Ast>);*/
    
    let app_lowpan_icmp_frag_test = app_layer_icmp_lowpan_frag::initialize_all(radio_mac as &'static Mac,
                                                          mux_alarm as &'static
                                                             MuxAlarm<'static,
                                                                 sam4l::ast::Ast>);
    //radio_mac.set_transmit_client(app_lowpan_frag_test);
    

    let imix = Imix {
        console: console,
        alarm: alarm,
        gpio: gpio,
        temp: temp,
        humidity: humidity,
        ambient_light: ambient_light,
        adc: adc,
        led: led,
        button: button,
        crc: crc,
        spi: spi_syscalls,
        ipc: kernel::ipc::IPC::new(),
        ninedof: ninedof,
        radio_driver: radio_driver,
        usb_driver: usb_driver,
        nrf51822: nrf_serialization,
        nonvolatile_storage: nonvolatile_storage,
    };

    let mut chip = sam4l::chip::Sam4l::new();

    // Need to reset the nRF on boot, toggle it's SWDIO
    sam4l::gpio::PB[07].enable();
    sam4l::gpio::PB[07].enable_output();
    sam4l::gpio::PB[07].clear();
    // minimum hold time is 200ns, ~20ns per instruction, so overshoot a bit
    for _ in 0..10 {
        kernel::support::nop();
    }
    sam4l::gpio::PB[07].set();



    imix.nrf51822.initialize();

    // These two lines need to be below the creation of the chip for
    // initialization to work.
    rf233.reset();
    rf233.start();

    debug!("Initialization complete. Entering main loop");
    extern "C" {
        /// Beginning of the ROM region containing app images.
        static _sapps: u8;
    }
<<<<<<< HEAD
    kernel::process::load_processes(&_sapps as *const u8,
                                    &mut APP_MEMORY,
                                    &mut PROCESSES,
                                    FAULT_RESPONSE);

//    lowpan_frag_test.start();
//    app_lowpan_frag_test.start();
    app_lowpan_icmp_frag_test.start();
=======
    kernel::process::load_processes(
        &_sapps as *const u8,
        &mut APP_MEMORY,
        &mut PROCESSES,
        FAULT_RESPONSE,
    );

>>>>>>> 74557fd0
    kernel::main(&imix, &mut chip, &mut PROCESSES, &imix.ipc);
}<|MERGE_RESOLUTION|>--- conflicted
+++ resolved
@@ -614,7 +614,7 @@
                                                              MuxAlarm<'static,
                                                                  sam4l::ast::Ast>);*/
     
-    let app_lowpan_icmp_frag_test = app_layer_icmp_lowpan_frag::initialize_all(radio_mac as &'static Mac,
+    let app_lowpan_icmp_frag_test = app_layer_icmp_lowpan_frag::initialize_all(radio_mac as &'static MacDevice,
                                                           mux_alarm as &'static
                                                              MuxAlarm<'static,
                                                                  sam4l::ast::Ast>);
@@ -667,23 +667,15 @@
         /// Beginning of the ROM region containing app images.
         static _sapps: u8;
     }
-<<<<<<< HEAD
-    kernel::process::load_processes(&_sapps as *const u8,
-                                    &mut APP_MEMORY,
-                                    &mut PROCESSES,
-                                    FAULT_RESPONSE);
-
-//    lowpan_frag_test.start();
-//    app_lowpan_frag_test.start();
-    app_lowpan_icmp_frag_test.start();
-=======
     kernel::process::load_processes(
         &_sapps as *const u8,
         &mut APP_MEMORY,
         &mut PROCESSES,
         FAULT_RESPONSE,
     );
-
->>>>>>> 74557fd0
+//    lowpan_frag_test.start();
+//    app_lowpan_frag_test.start();
+    app_lowpan_icmp_frag_test.start();
+
     kernel::main(&imix, &mut chip, &mut PROCESSES, &imix.ipc);
 }